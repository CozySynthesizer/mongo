--- conflicted
+++ resolved
@@ -145,13 +145,10 @@
 struct __wt_connection_stats {
 	WT_STATS block_read;
 	WT_STATS block_write;
-<<<<<<< HEAD
+	WT_STATS byte_read;
+	WT_STATS byte_write;
 	WT_STATS cache_bytes_dirty;
 	WT_STATS cache_bytes_dirty_calc;
-=======
-	WT_STATS byte_read;
-	WT_STATS byte_write;
->>>>>>> 404e639b
 	WT_STATS cache_bytes_inuse;
 	WT_STATS cache_bytes_max;
 	WT_STATS cache_evict_hazard;
