/*-
 * Copyright (c) 2008-2014 WiredTiger, Inc.
 *	All rights reserved.
 *
 * See the file LICENSE for redistribution information.
 */

#ifndef	__WIREDTIGER_H_
#define	__WIREDTIGER_H_

#if defined(__cplusplus)
extern "C" {
#endif

/*******************************************
 * Version information
 *******************************************/
#define	WIREDTIGER_VERSION_MAJOR	@VERSION_MAJOR@
#define	WIREDTIGER_VERSION_MINOR	@VERSION_MINOR@
#define	WIREDTIGER_VERSION_PATCH	@VERSION_PATCH@
#define	WIREDTIGER_VERSION_STRING	@VERSION_STRING@

/*******************************************
 * Required includes
 *******************************************/
@wiredtiger_includes_decl@

/*******************************************
 * Portable type names
 *******************************************/
@off_t_decl@
@uintmax_t_decl@
@uintptr_t_decl@

#if defined(DOXYGEN) || defined(SWIG)
#define	__F(func) func
#else
#define	__F(func) (*func)
#endif

#ifdef SWIG
%{
#include <wiredtiger.h>
%}
#endif

/*!
 * @defgroup wt WiredTiger API
 * The functions, handles and methods applications use to access and manage
 * data with WiredTiger.
 *
 * @{
 */

/*******************************************
 * Public forward structure declarations
 *******************************************/
struct __wt_async_callback;
	typedef struct __wt_async_callback WT_ASYNC_CALLBACK;
struct __wt_async_op;	    typedef struct __wt_async_op WT_ASYNC_OP;
struct __wt_collator;	    typedef struct __wt_collator WT_COLLATOR;
struct __wt_compressor;	    typedef struct __wt_compressor WT_COMPRESSOR;
struct __wt_config_item;    typedef struct __wt_config_item WT_CONFIG_ITEM;
struct __wt_config_parser;
	typedef struct __wt_config_parser WT_CONFIG_PARSER;
struct __wt_connection;	    typedef struct __wt_connection WT_CONNECTION;
struct __wt_cursor;	    typedef struct __wt_cursor WT_CURSOR;
struct __wt_data_source;    typedef struct __wt_data_source WT_DATA_SOURCE;
struct __wt_event_handler;  typedef struct __wt_event_handler WT_EVENT_HANDLER;
struct __wt_extension_api;  typedef struct __wt_extension_api WT_EXTENSION_API;
struct __wt_extractor;	    typedef struct __wt_extractor WT_EXTRACTOR;
struct __wt_item;	    typedef struct __wt_item WT_ITEM;
struct __wt_lsn;	    typedef struct __wt_lsn WT_LSN;
struct __wt_session;	    typedef struct __wt_session WT_SESSION;

#if defined(SWIGJAVA)
#define	WT_HANDLE_NULLABLE(typename)	typename##_NULLABLE
#define	WT_HANDLE_CLOSED(typename)	typename##_CLOSED
typedef WT_CURSOR			WT_CURSOR_NULLABLE;
typedef WT_CURSOR			WT_CURSOR_CLOSED;
typedef WT_SESSION			WT_SESSION_CLOSED;
typedef WT_CONNECTION			WT_CONNECTION_CLOSED;
#elif !defined(DOXYGEN)
#define	WT_HANDLE_NULLABLE(typename)	typename
#define	WT_HANDLE_CLOSED(typename)	typename
#endif

/*!
 * A raw item of data to be managed, including a pointer to the data and a
 * length.
 *
 * WT_ITEM structures do not need to be cleared before use.
 */
struct __wt_item {
	/*!
	 * The memory reference of the data item.
	 *
	 * For items returned by a WT_CURSOR, the pointer is only valid until
	 * the next operation on that cursor.  Applications that need to keep
	 * an item across multiple cursor operations must make a copy.
	 */
	const void *data;

	/*!
	 * The number of bytes in the data item.
	 *
	 * The maximum length of a single column stored in a table is not fixed
	 * (as it partially depends on the underlying file configuration), but
	 * is always a small number of bytes less than 4GB.
	 */
	size_t size;

#ifndef DOXYGEN
#define	WT_ITEM_ALIGNED					0x00000001
#define	WT_ITEM_INUSE					0x00000002
	/* This appears in the middle of the struct to avoid padding. */
	/*! Object flags (internal use). */
	uint32_t flags;

	/*! Managed memory chunk (internal use). */
	void *mem;
	/*! Managed memory size (internal use). */
	size_t memsize;
#endif
};

/*
 * We rely on this structure being aligned at 64 bits by the compiler,
 * if we were paranoid we could add an unused field to ensure the padding
 * is correct.
 *
 * NOTE:  If you change the contents of this structure you must also update
 * the macros in log.h.
 */
/*!
 * A log sequence number, representing a position in the transaction log.
 */
struct __wt_lsn {
	uint32_t        file;           /*!< Log file number */
	wt_off_t        offset;         /*!< Log file offset */
};

/*!
 * The maximum packed size of a 64-bit integer.  The ::wiredtiger_struct_pack
 * function will pack single long integers into at most this many bytes.
 */
#define	WT_INTPACK64_MAXSIZE	((int)sizeof (int64_t) + 1)

/*!
 * The maximum packed size of a 32-bit integer.  The ::wiredtiger_struct_pack
 * function will pack single integers into at most this many bytes.
 */
#define	WT_INTPACK32_MAXSIZE	((int)sizeof (int32_t) + 1)

/*!
 * A WT_CURSOR handle is the interface to a cursor.
 *
 * Cursors allow data to be searched, iterated and modified, implementing the
 * CRUD (create, read, update and delete) operations.  Cursors are opened in
 * the context of a session.  If a transaction is started, cursors operate in
 * the context of the transaction until the transaction is resolved.
 *
 * Raw data is represented by key/value pairs of WT_ITEM structures, but
 * cursors can also provide access to fields within the key and value if the
 * formats are described in the WT_SESSION::create method.
 *
 * In the common case, a cursor is used to access records in a table.  However,
 * cursors can be used on subsets of tables (such as a single column or a
 * projection of multiple columns), as an interface to statistics, configuration
 * data or application-specific data sources.  See WT_SESSION::open_cursor for
 * more information.
 *
 * <b>Thread safety:</b> A WT_CURSOR handle is not usually shared between
 * threads, see @ref threads for more information.
 */
struct __wt_cursor {
	WT_SESSION *session;	/*!< The session handle for this cursor. */

	/*!
	 * The name of the data source for the cursor, matches the \c uri
	 * parameter to WT_SESSION::open_cursor used to open the cursor.
	 */
	const char *uri;

	/*!
	 * The format of the data packed into key items.  See @ref packing for
	 * details.  If not set, a default value of "u" is assumed, and
	 * applications must use WT_ITEM structures to manipulate untyped byte
	 * arrays.
	 */
	const char *key_format;

	/*!
	 * The format of the data packed into value items.  See @ref packing
	 * for details.  If not set, a default value of "u" is assumed, and
	 * applications must use WT_ITEM structures to manipulate untyped byte
	 * arrays.
	 */
	const char *value_format;

	/*!
	 * @name Data access
	 * @{
	 */
	/*!
	 * Get the key for the current record.
	 *
	 * @snippet ex_all.c Get the cursor's string key
	 *
	 * @snippet ex_all.c Get the cursor's record number key
	 *
	 * @param cursor the cursor handle
	 * @param ... pointers to hold key fields corresponding to
	 * WT_CURSOR::key_format.
	 * @errors
	 */
	int __F(get_key)(WT_CURSOR *cursor, ...);

	/*!
	 * Get the value for the current record.
	 *
	 * @snippet ex_all.c Get the cursor's string value
	 *
	 * @snippet ex_all.c Get the cursor's raw value
	 *
	 * @param cursor the cursor handle
	 * @param ... pointers to hold value fields corresponding to
	 * WT_CURSOR::value_format.
	 * @errors
	 */
	int __F(get_value)(WT_CURSOR *cursor, ...);

	/*!
	 * Set the key for the next operation.
	 *
	 * @snippet ex_all.c Set the cursor's string key
	 *
	 * @snippet ex_all.c Set the cursor's record number key
	 *
	 * @param cursor the cursor handle
	 * @param ... key fields corresponding to WT_CURSOR::key_format.
	 *
	 * If an error occurs during this operation, a flag will be set in the
	 * cursor, and the next operation to access the key will fail.  This
	 * simplifies error handling in applications.
	 */
	void __F(set_key)(WT_CURSOR *cursor, ...);

	/*!
	 * Set the value for the next operation.
	 *
	 * @snippet ex_all.c Set the cursor's string value
	 *
	 * @snippet ex_all.c Set the cursor's raw value
	 *
	 * @param cursor the cursor handle
	 * @param ... value fields corresponding to WT_CURSOR::value_format.
	 *
	 * If an error occurs during this operation, a flag will be set in the
	 * cursor, and the next operation to access the value will fail.  This
	 * simplifies error handling in applications.
	 */
	void __F(set_value)(WT_CURSOR *cursor, ...);
	/*! @} */

	/*!
	 * @name Cursor positioning
	 * @{
	 */
	/*!
	 * Return the ordering relationship between two cursors: both cursors
	 * must have the same data source and have valid keys.
	 *
	 * @snippet ex_all.c Cursor comparison
	 *
	 * @param cursor the cursor handle
	 * @param other another cursor handle
	 * @param comparep the status of the comparison: < 0 if
	 * <code>cursor</code> refers to a key that appears before
	 * <code>other</code>, 0 if the cursors refer to the same key,
	 * and > 0 if <code>cursor</code> refers to a key that appears after
	 * <code>other</code>.
	 * @errors
	 */
	int __F(compare)(WT_CURSOR *cursor, WT_CURSOR *other, int *comparep);

	/*!
	 * Return the next record.
	 *
	 * @snippet ex_all.c Return the next record
	 *
	 * @param cursor the cursor handle
	 * @errors
	 */
	int __F(next)(WT_CURSOR *cursor);

	/*!
	 * Return the previous record.
	 *
	 * @snippet ex_all.c Return the previous record
	 *
	 * @param cursor the cursor handle
	 * @errors
	 */
	int __F(prev)(WT_CURSOR *cursor);

	/*!
	 * Reset the position of the cursor.  Any resources held by the cursor
	 * are released, and the cursor's key and position are no longer valid.
	 * A subsequent iteration with WT_CURSOR::next will move to the first
	 * record, or with WT_CURSOR::prev will move to the last record.
	 *
	 * @snippet ex_all.c Reset the cursor
	 *
	 * @param cursor the cursor handle
	 * @errors
	 */
	int __F(reset)(WT_CURSOR *cursor);

	/*!
	 * Return the record matching the key. The key must first be set.
	 *
	 * @snippet ex_all.c Search for an exact match
	 *
	 * On success, the cursor ends positioned at the returned record; to
	 * minimize cursor resources, the WT_CURSOR::reset method should be
	 * called as soon as the record has been retrieved and the cursor no
	 * longer needs that position.
	 *
	 * @param cursor the cursor handle
	 * @errors
	 */
	int __F(search)(WT_CURSOR *cursor);

	/*!
	 * Return the record matching the key if it exists, or an adjacent
	 * record.  An adjacent record is either the smallest record larger
	 * than the key or the largest record smaller than the key (in other
	 * words, a logically adjacent key).
	 *
	 * The key must first be set.
	 *
	 * An example of a search for an exact or adjacent match:
	 *
	 * @snippet ex_all.c Search for an exact or adjacent match
	 *
	 * An example of a forward scan through the table, where all keys
	 * greater than or equal to a specified prefix are included in the
	 * scan:
	 *
	 * @snippet ex_all.c Forward scan greater than or equal
	 *
	 * An example of a backward scan through the table, where all keys
	 * less than a specified prefix are included in the scan:
	 *
	 * @snippet ex_all.c Backward scan less than
	 *
	 * On success, the cursor ends positioned at the returned record; to
	 * minimize cursor resources, the WT_CURSOR::reset method should be
	 * called as soon as the record has been retrieved and the cursor no
	 * longer needs that position.
	 *
	 * @param cursor the cursor handle
	 * @param exactp the status of the search: 0 if an exact match is
	 * found, < 0 if a smaller key is returned, > 0 if a larger key is
	 * returned
	 * @errors
	 */
	int __F(search_near)(WT_CURSOR *cursor, int *exactp);
	/*! @} */

	/*!
	 * @name Data modification
	 * @{
	 */
	/*!
	 * Insert a record and optionally update an existing record.
	 *
	 * If the cursor was configured with "overwrite=true" (the default),
	 * both the key and value must be set; if the record already exists,
	 * the key's value will be updated, otherwise, the record will be
	 * inserted.
	 *
	 * @snippet ex_all.c Insert a new record or overwrite an existing record
	 *
	 * If the cursor was not configured with "overwrite=true", both the key
	 * and value must be set and the record must not already exist; the
	 * record will be inserted.
	 *
	 * @snippet ex_all.c Insert a new record and fail if the record exists
	 *
	 * If a cursor with record number keys was configured with
	 * "append=true" (not the default), the value must be set; a new record
	 * will be appended and the record number set as the cursor key value.
	 *
	 * @snippet ex_all.c Insert a new record and assign a record number
	 *
	 * The cursor ends with no position, and a subsequent call to the
	 * WT_CURSOR::next (WT_CURSOR::prev) method will iterate from the
	 * beginning (end) of the table.
	 *
	 * Inserting a new record after the current maximum record in a
	 * fixed-length bit field column-store (that is, a store with an
	 * 'r' type key and 't' type value) may implicitly create the missing
	 * records as records with a value of 0.
	 *
	 * When loading a large amount of data into a new object, using
	 * a cursor with the \c bulk configuration string enabled and
	 * loading the data in sorted order will be much faster than doing
	 * out-of-order inserts.  See @ref tune_bulk_load for more information.
	 *
	 * The maximum length of a single column stored in a table is not fixed
	 * (as it partially depends on the underlying file configuration), but
	 * is always a small number of bytes less than 4GB.
	 *
	 * @param cursor the cursor handle
	 * @errors
	 * In particular, if \c overwrite is not configured and a record with
	 * the specified key already exists, ::WT_DUPLICATE_KEY is returned.
	 */
	int __F(insert)(WT_CURSOR *cursor);

	/*!
	 * Update a record and optionally insert an existing record.
	 *
	 * If the cursor was configured with "overwrite=true" (the default),
	 * both the key and value must be set; if the record already exists, the
	 * key's value will be updated, otherwise, the record will be inserted.
	 *
	 * @snippet ex_all.c Update an existing record or insert a new record
	 *
	 * If the cursor was not configured with "overwrite=true", both the key
	 * and value must be set and the record must already exist; the
	 * record will be updated.
	 *
	 * @snippet ex_all.c Update an existing record and fail if DNE
	 *
	 * On success, the cursor ends positioned at the modified record; to
	 * minimize cursor resources, the WT_CURSOR::reset method should be
	 * called as soon as the cursor no longer needs that position.
	 *
	 * The maximum length of a single column stored in a table is not fixed
	 * (as it partially depends on the underlying file configuration), but
	 * is always a small number of bytes less than 4GB.
	 *
	 * @param cursor the cursor handle
	 * @errors
	 * In particular, if \c overwrite is not configured and no record with
	 * the specified key exists, ::WT_NOTFOUND is returned.
	 */
	int __F(update)(WT_CURSOR *cursor);

	/*!
	 * Remove a record.
	 *
	 * If the cursor was configured with "overwrite=true" (the default),
	 * the key must be set; the key's record will be removed if it exists,
	 * no error will be returned if the record does not exist.
	 *
	 * @snippet ex_all.c Remove a record
	 *
	 * If the cursor was not configured with "overwrite=true", the key must
	 * be set and the key's record must exist; the record will be removed.
	 *
	 * @snippet ex_all.c Remove a record and fail if DNE
	 *
	 * Removing a record in a fixed-length bit field column-store
	 * (that is, a store with an 'r' type key and 't' type value) is
	 * identical to setting the record's value to 0.
	 *
	 * On success, the cursor ends positioned at the removed record; to
	 * minimize cursor resources, the WT_CURSOR::reset method should be
	 * called as soon as the cursor no longer needs that position.
	 *
	 * @param cursor the cursor handle
	 * @errors
	 * In particular, if \c overwrite is not configured and no record with
	 * the specified key exists, ::WT_NOTFOUND is returned.
	 */
	int __F(remove)(WT_CURSOR *cursor);
	/*! @} */

	/*!
	 * Close the cursor.
	 *
	 * This releases the resources associated with the cursor handle.
	 * Cursors are closed implicitly by ending the enclosing connection or
	 * closing the session in which they were opened.
	 *
	 * @snippet ex_all.c Close the cursor
	 *
	 * @param cursor the cursor handle
	 * @errors
	 */
	int __F(close)(WT_HANDLE_CLOSED(WT_CURSOR) *cursor);

	/*
	 * Protected fields, only to be used by cursor implementations.
	 */
#if !defined(SWIG) && !defined(DOXYGEN)
	/*
	 * !!!
	 * Explicit representations of structures from queue.h.
	 * TAILQ_ENTRY(wt_cursor) q;
	 */
	struct {
		WT_CURSOR *tqe_next;
		WT_CURSOR **tqe_prev;
	} q;				/* Linked list of WT_CURSORs. */

	uint64_t recno;			/* Record number, normal and raw mode */
	uint8_t raw_recno_buf[WT_INTPACK64_MAXSIZE];

	void	*json_private;		/* JSON specific storage */
	void	*lang_private;		/* Language specific private storage */

	WT_ITEM key, value;
	int saved_err;			/* Saved error in set_{key,value}. */
	/*
	 * URI used internally, may differ from the URI provided by the
	 * user on open.
	 */
	const char *internal_uri;

#define	WT_CURSTD_APPEND	0x0001
#define	WT_CURSTD_BULK		0x0002
#define	WT_CURSTD_DATA_SOURCE	0x0004
#define	WT_CURSTD_DUMP_HEX	0x0008
#define	WT_CURSTD_DUMP_JSON	0x0010
#define	WT_CURSTD_DUMP_PRINT	0x0020
#define	WT_CURSTD_KEY_EXT	0x0040	/* Key points out of the tree. */
#define	WT_CURSTD_KEY_INT	0x0080	/* Key points into the tree. */
#define	WT_CURSTD_KEY_SET	(WT_CURSTD_KEY_EXT | WT_CURSTD_KEY_INT)
#define	WT_CURSTD_OPEN		0x0100
#define	WT_CURSTD_OVERWRITE	0x0200
#define	WT_CURSTD_RAW		0x0400
#define	WT_CURSTD_VALUE_EXT	0x0800	/* Value points out of the tree. */
#define	WT_CURSTD_VALUE_INT	0x1000	/* Value points into the tree. */
#define	WT_CURSTD_VALUE_SET	(WT_CURSTD_VALUE_EXT | WT_CURSTD_VALUE_INT)
	uint32_t flags;
#endif
};

/*! Asynchronous operation types. */
typedef enum {
	WT_AOP_NONE=0,	/*!< No operation type set */
	WT_AOP_COMPACT, /*!< WT_ASYNC_OP::compact */
	WT_AOP_INSERT,	/*!< WT_ASYNC_OP::insert */
	WT_AOP_REMOVE,	/*!< WT_ASYNC_OP::remove */
	WT_AOP_SEARCH,	/*!< WT_ASYNC_OP::search */
	WT_AOP_UPDATE	/*!< WT_ASYNC_OP::update */
} WT_ASYNC_OPTYPE;

/*!
 * A WT_ASYNC_OP handle is the interface to an asynchronous operation.
 *
 * An asynchronous operation describes a data manipulation to be performed
 * asynchronously by a WiredTiger worker thread.  These operations implement
 * the CRUD (create, read, update and delete) operations.  Each operation
 * is a self-contained work unit.  The operation will be performed in the
 * context of the worker thread's session.  Each operation is performed
 * within the context of a transaction.  The application is notified of its
 * completion with a callback.  The transaction is resolved once the callback
 * returns.
 *
 * The table referenced in an operation must already exist.
 *
 * Raw data is represented by key/value pairs of WT_ITEM structures, but
 * operations can also provide access to fields within the key and value if
 * the formats are described in the WT_SESSION::create method.
 *
 * <b>Thread safety:</b> A WT_ASYNC_OP handle may not be shared between
 * threads, see @ref threads for more information.
 */
struct __wt_async_op {
	/*! The connection for this operation. */
	WT_CONNECTION *connection;

	/*!
	 * The format of the data packed into key items.  See @ref packing for
	 * details.  If not set, a default value of "u" is assumed, and
	 * applications must use WT_ITEM structures to manipulate untyped byte
	 * arrays.
	 */
	const char *key_format;

	/*!
	 * The format of the data packed into value items.  See @ref packing
	 * for details.  If not set, a default value of "u" is assumed, and
	 * applications must use WT_ITEM structures to manipulate untyped byte
	 * arrays.
	 */
	const char *value_format;

	/*
	 * Don't expose app_private to non-C language bindings - they have
	 * their own way to attach data to an operation.
	 */
#if !defined(SWIG)
	/*!
	 * A location for applications to store information that will be
	 * available in the callback from an async operation.
	 */
	void *app_private;
#endif

	/*!
	 * @name Data access
	 * @{
	 */
	/*!
	 * Invoke the underlying WT_CURSOR::get_key method; see that method
	 * for configuration, return and error values.
	 *
	 * @param op the operation handle
	 * @returns as described for WT_CURSOR::get_key
	 */
	int __F(get_key)(WT_ASYNC_OP *op, ...);

	/*!
	 * Invoke the underlying WT_CURSOR::get_value method; see that method
	 * for configuration, return and error values.
	 *
	 * @param op the operation handle
	 * @returns as described for WT_CURSOR::get_value
	 */
	int __F(get_value)(WT_ASYNC_OP *op, ...);

	/*!
	 * Invoke the underlying WT_CURSOR::set_key method; see that method
	 * for configuration, return and error values.
	 *
	 * @param op the operation handle
	 */
	void __F(set_key)(WT_ASYNC_OP *op, ...);

	/*!
	 * Invoke the underlying WT_CURSOR::set_value method; see that method
	 * for configuration, return and error values.
	 *
	 * @param op the operation handle
	 */
	void __F(set_value)(WT_ASYNC_OP *op, ...);
	/*! @} */

	/*!
	 * @name Positioning
	 * @{
	 */
	/*!
	 * Invoke the underlying WT_CURSOR::search method; see that method
	 * for configuration, return and error values.
	 *
	 * @param op the operation handle
	 * @returns via the callback as described for WT_CURSOR::search
	 */
	int __F(search)(WT_ASYNC_OP *op);
	/*! @} */

	/*!
	 * @name Data modification
	 * @{
	 */
	/*!
	 * Invoke the underlying WT_CURSOR::insert method; see that method
	 * for configuration, return and error values.
	 *
	 * @param op the operation handle
	 * @returns via the callback as described for WT_CURSOR::insert
	 */
	int __F(insert)(WT_ASYNC_OP *op);

	/*!
	 * Invoke the underlying WT_CURSOR::update method; see that method
	 * for configuration, return and error values.
	 *
	 * @param op the operation handle
	 * @returns via the callback as described for WT_CURSOR::update
	 */
	int __F(update)(WT_ASYNC_OP *op);

	/*!
	 * Invoke the underlying WT_CURSOR::remove method; see that method
	 * for configuration, return and error values.
	 *
	 * @param op the operation handle
	 * @returns via the callback as described for WT_CURSOR::remove
	 */
	int __F(remove)(WT_ASYNC_OP *op);
	/*! @} */

	/*!
	 * @name Table operations
	 * @{
	 */
	/*!
	 * Invoke the underlying WT_SESSION::compact method; see that method
	 * for configuration, return and error values.
	 *
	 * @param op the operation handle
	 * @returns via the callback as described for WT_SESSION::compact
	 */
	int __F(compact)(WT_ASYNC_OP *op);
	/*! @} */

	/*!
	 * Get the unique identifier for this operation.
	 *
	 * @snippet ex_async.c async get identifier
	 *
	 * @param op the operation handle
	 * @returns the id of the operation
	 */
	uint64_t __F(get_id)(WT_ASYNC_OP *op);

	/*!
	 * Get the type for this operation.
	 *
	 * @snippet ex_async.c async get type
	 *
	 * @param op the operation handle
	 * @returns the ::WT_ASYNC_OPTYPE of the operation
	 */
	WT_ASYNC_OPTYPE __F(get_type)(WT_ASYNC_OP *op);

	/*
	 * Protected fields, only to be used by internal implementation.
	 * Everything we need for maintaining the key/value is part of
	 * a cursor.  So, include one here so that we can use the cursor
	 * functions to manage them.
	 */
#if !defined(SWIG) && !defined(DOXYGEN)
	WT_CURSOR	c;
#endif
};

/*!
 * All data operations are performed in the context of a WT_SESSION.  This
 * encapsulates the thread and transactional context of the operation.
 *
 * <b>Thread safety:</b> A WT_SESSION handle is not usually shared between
 * threads, see @ref threads for more information.
 */
struct __wt_session {
	/*! The connection for this session. */
	WT_CONNECTION *connection;

	/*!
	 * Close the session handle.
	 *
	 * This will release the resources associated with the session handle,
	 * including rolling back any active transactions and closing any
	 * cursors that remain open in the session.
	 *
	 * @snippet ex_all.c Close a session
	 *
	 * @param session the session handle
	 * @configempty{session.close, see dist/api_data.py}
	 * @errors
	 */
	int __F(close)(WT_HANDLE_CLOSED(WT_SESSION) *session,
	    const char *config);

	/*!
	 * Reconfigure a session handle.
	 *
	 * @snippet ex_all.c Reconfigure a session
	 *
	 * WT_SESSION::reconfigure will fail if a transaction is in progress
	 * in the session.
	 *
	 * All cursors are reset.
	 *
	 * @param session the session handle
	 * @configstart{session.reconfigure, see dist/api_data.py}
	 * @config{isolation, the default isolation level for operations in this
	 * session., a string\, chosen from the following options: \c
	 * "read-uncommitted"\, \c "read-committed"\, \c "snapshot"; default \c
	 * read-committed.}
	 * @configend
	 * @errors
	 */
	int __F(reconfigure)(WT_SESSION *session, const char *config);

	/*!
	 * @name Cursor handles
	 * @{
	 */

	/*!
	 * Open a new cursor on a data source or duplicate an existing cursor.
	 *
	 * @snippet ex_all.c Open a cursor
	 *
	 * An existing cursor can be duplicated by passing it as the \c to_dup
	 * parameter and setting the \c uri parameter to \c NULL:
	 *
	 * @snippet ex_all.c Duplicate a cursor
	 *
	 * Cursors being duplicated must have a key set, and successfully
	 * duplicated cursors are positioned at the same place in the data
	 * source as the original.
	 *
	 * To reconfigure a cursor, duplicate it with a new configuration value:
	 *
	 * @snippet ex_all.c Reconfigure a cursor
	 *
	 * Cursor handles should be discarded by calling WT_CURSOR::close.
	 *
	 * Cursors capable of supporting transactional operations operate in the
	 * context of the current transaction, if any.
	 *
	 * WT_SESSION::rollback_transaction implicitly resets all cursors.
	 *
	 * Cursors are relatively light-weight objects but may hold references
	 * to heavier-weight objects; applications should re-use cursors when
	 * possible, but instantiating new cursors is not so expensive that
	 * applications need to cache cursors at all cost.
	 *
	 * @param session the session handle
	 * @param uri the data source on which the cursor operates; cursors
	 *  are usually opened on tables, however, cursors can be opened on
	 *  any data source, regardless of whether it is ultimately stored
	 *  in a table.  Some cursor types may have limited functionality
	 *  (for example, they may be read-only or not support transactional
	 *  updates).  See @ref data_sources for more information.
	 *  <br>
	 *  @copydoc doc_cursor_types
	 * @param to_dup a cursor to duplicate
	 * @configstart{session.open_cursor, see dist/api_data.py}
	 * @config{append, append the value as a new record\, creating a new
	 * record number key; valid only for cursors with record number keys., a
	 * boolean flag; default \c false.}
	 * @config{bulk, configure the cursor for bulk-loading\, a fast\,
	 * initial load path (see @ref tune_bulk_load for more information).
	 * Bulk-load may only be used for newly created objects and cursors
	 * configured for bulk-load only support the WT_CURSOR::insert and
	 * WT_CURSOR::close methods.  When bulk-loading row-store objects\, keys
	 * must be loaded in sorted order.  The value is usually a true/false
	 * flag; when bulk-loading fixed-length column store objects\, the
	 * special value \c bitmap allows chunks of a memory resident bitmap to
	 * be loaded directly into a file by passing a \c WT_ITEM to
	 * WT_CURSOR::set_value where the \c size field indicates the number of
	 * records in the bitmap (as specified by the object's \c value_format
	 * configuration). Bulk-loaded bitmap values must end on a byte boundary
	 * relative to the bit count (except for the last set of values
	 * loaded)., a string; default \c false.}
	 * @config{checkpoint, the name of a checkpoint to open (the reserved
	 * name "WiredTigerCheckpoint" opens the most recent internal checkpoint
	 * taken for the object). The cursor does not support data
	 * modification., a string; default empty.}
	 * @config{dump, configure the cursor for dump format inputs and
	 * outputs: "hex" selects a simple hexadecimal format\, "json" selects a
	 * JSON format with each record formatted as fields named by column
	 * names if available\, and "print" selects a format where only
	 * non-printing characters are hexadecimal encoded.  These formats are
	 * compatible with the @ref util_dump and @ref util_load commands., a
	 * string\, chosen from the following options: \c "hex"\, \c "json"\, \c
	 * "print"; default empty.}
	 * @config{next_random, configure the cursor to return a pseudo-random
	 * record from the object; valid only for row-store cursors.  Cursors
	 * configured with \c next_random=true only support the WT_CURSOR::next
	 * and WT_CURSOR::close methods.  See @ref cursor_random for details., a
	 * boolean flag; default \c false.}
	 * @config{overwrite, configures whether the cursor's insert\, update
	 * and remove methods check the existing state of the record.  If \c
	 * overwrite is \c false\, WT_CURSOR::insert fails with
	 * ::WT_DUPLICATE_KEY if the record exists\, WT_CURSOR::update and
	 * WT_CURSOR::remove fail with ::WT_NOTFOUND if the record does not
	 * exist., a boolean flag; default \c true.}
	 * @config{raw, ignore the encodings for the key and value\, manage data
	 * as if the formats were \c "u". See @ref cursor_raw for details., a
	 * boolean flag; default \c false.}
	 * @config{readonly, only query operations are supported by this cursor.
	 * An error is returned if a modification is attempted using the cursor.
	 * The default is false for all cursor types except for log and metadata
	 * cursors., a boolean flag; default \c false.}
	 * @config{statistics, Specify the statistics to be gathered.  Choosing
	 * "all" gathers statistics regardless of cost and may include
	 * traversing on-disk files; "fast" gathers a subset of relatively
	 * inexpensive statistics.  The selection must agree with the database
	 * \c statistics configuration specified to ::wiredtiger_open or
	 * WT_CONNECTION::reconfigure.  For example\, "all" or "fast" can be
	 * configured when the database is configured with "all"\, but the
	 * cursor open will fail if "all" is specified when the database is
	 * configured with "fast"\, and the cursor open will fail in all cases
	 * when the database is configured with "none". If \c statistics is not
	 * configured\, the default configuration is the database configuration.
	 * The "clear" configuration resets statistics after gathering them\,
	 * where appropriate (for example\, a cache size statistic is not
	 * cleared\, while the count of cursor insert operations will be
	 * cleared). See @ref statistics for more information., a list\, with
	 * values chosen from the following options: \c "all"\, \c "fast"\, \c
	 * "clear"; default empty.}
	 * @config{target, if non-empty\, backup the list of objects; valid only
	 * for a backup data source., a list of strings; default empty.}
	 * @configend
	 * @param[out] cursorp a pointer to the newly opened cursor
	 * @errors
	 */
	int __F(open_cursor)(WT_SESSION *session,
	    const char *uri, WT_HANDLE_NULLABLE(WT_CURSOR) *to_dup,
	    const char *config, WT_CURSOR **cursorp);
	/*! @} */

	/*!
	 * @name Table operations
	 * @{
	 */
	/*!
	 * Create a table, column group, index or file.
	 *
	 * @snippet ex_all.c Create a table
	 *
	 * @param session the session handle
	 * @param name the URI of the object to create, such as
	 * \c "table:stock". For a description of URI formats
	 * see @ref data_sources.
	 * @configstart{session.create, see dist/api_data.py}
	 * @config{allocation_size, the file unit allocation size\, in bytes\,
	 * must a power-of-two; smaller values decrease the file space required
	 * by overflow items\, and the default value of 4KB is a good choice
	 * absent requirements from the operating system or storage device., an
	 * integer between 512B and 128MB; default \c 4KB.}
	 * @config{app_metadata, application-owned metadata for this object., a
	 * string; default empty.}
	 * @config{block_allocation, configure block allocation.  Permitted
	 * values are \c "first" or \c "best"; the \c "first" configuration uses
	 * a first-available algorithm during block allocation\, the \c "best"
	 * configuration uses a best-fit algorithm., a string\, chosen from the
	 * following options: \c "first"\, \c "best"; default \c best.}
	 * @config{block_compressor, configure a compressor for file blocks.
	 * Permitted values are empty (off) or \c "bzip2"\, \c "snappy" or
	 * custom compression engine \c "name" created with
	 * WT_CONNECTION::add_compressor.  See @ref compression for more
	 * information., a string; default empty.}
	 * @config{cache_resident, do not ever evict the object's pages; see
	 * @ref tuning_cache_resident for more information., a boolean flag;
	 * default \c false.}
	 * @config{checksum, configure block checksums; permitted values are
	 * <code>on</code> (checksum all blocks)\, <code>off</code> (checksum no
	 * blocks) and <code>uncompresssed</code> (checksum only blocks which
	 * are not compressed for any reason). The \c uncompressed setting is
	 * for applications which can rely on decompression to fail if a block
	 * has been corrupted., a string\, chosen from the following options: \c
	 * "on"\, \c "off"\, \c "uncompressed"; default \c uncompressed.}
	 * @config{colgroups, comma-separated list of names of column groups.
	 * Each column group is stored separately\, keyed by the primary key of
	 * the table.  If no column groups are specified\, all columns are
	 * stored together in a single file.  All value columns in the table
	 * must appear in at least one column group.  Each column group must be
	 * created with a separate call to WT_SESSION::create., a list of
	 * strings; default empty.}
	 * @config{collator, configure custom collation for keys.  Value must be
	 * a collator name created with WT_CONNECTION::add_collator., a string;
	 * default empty.}
	 * @config{columns, list of the column names.  Comma-separated list of
	 * the form <code>(column[\,...])</code>. For tables\, the number of
	 * entries must match the total number of values in \c key_format and \c
	 * value_format.  For colgroups and indices\, all column names must
	 * appear in the list of columns for the table., a list of strings;
	 * default empty.}
	 * @config{dictionary, the maximum number of unique values remembered in
	 * the Btree row-store leaf page value dictionary; see @ref
	 * file_formats_compression for more information., an integer greater
	 * than or equal to 0; default \c 0.}
	 * @config{exclusive, fail if the object exists.  When false (the
	 * default)\, if the object exists\, check that its settings match the
	 * specified configuration., a boolean flag; default \c false.}
	 * @config{extractor, configure custom extractor for indices.  Value
	 * must be an extractor name created with WT_CONNECTION::add_extractor.,
	 * a string; default empty.}
	 * @config{format, the file format., a string\, chosen from the
	 * following options: \c "btree"; default \c btree.}
	 * @config{huffman_key, configure Huffman encoding for keys.  Permitted
	 * values are empty (off)\, \c "english"\, \c "utf8<file>" or \c
	 * "utf16<file>". See @ref huffman for more information., a string;
	 * default empty.}
	 * @config{huffman_value, configure Huffman encoding for values.
	 * Permitted values are empty (off)\, \c "english"\, \c "utf8<file>" or
	 * \c "utf16<file>". See @ref huffman for more information., a string;
	 * default empty.}
	 * @config{immutable, configure the index to be immutable - that is an
	 * index is not changed by any update to a record in the table., a
	 * boolean flag; default \c false.}
	 * @config{internal_item_max, the largest key stored within an internal
	 * node\, in bytes.  If non-zero\, any key larger than the specified
	 * size will be stored as an overflow item (which may require additional
	 * I/O to access). If zero\, a default size is chosen that permits at
	 * least 8 keys per internal page., an integer greater than or equal to
	 * 0; default \c 0.}
	 * @config{internal_key_truncate, configure internal key truncation\,
	 * discarding unnecessary trailing bytes on internal keys (ignored for
	 * custom collators)., a boolean flag; default \c true.}
	 * @config{internal_page_max, the maximum page size for internal nodes\,
	 * in bytes; the size must be a multiple of the allocation size and is
	 * significant for applications wanting to avoid excessive L2 cache
	 * misses while searching the tree.  The page maximum is the bytes of
	 * uncompressed data\, that is\, the limit is applied before any block
	 * compression is done., an integer between 512B and 512MB; default \c
	 * 4KB.}
	 * @config{key_format, the format of the data packed into key items.
	 * See @ref schema_format_types for details.  By default\, the
	 * key_format is \c 'u' and applications use WT_ITEM structures to
	 * manipulate raw byte arrays.  By default\, records are stored in
	 * row-store files: keys of type \c 'r' are record numbers and records
	 * referenced by record number are stored in column-store files., a
	 * format string; default \c u.}
	 * @config{leaf_item_max, the largest key or value stored within a leaf
	 * node\, in bytes.  If non-zero\, any key or value larger than the
	 * specified size will be stored as an overflow item (which may require
	 * additional I/O to access). If zero\, a default size is chosen that
	 * permits at least 4 key and value pairs per leaf page., an integer
	 * greater than or equal to 0; default \c 0.}
	 * @config{leaf_page_max, the maximum page size for leaf nodes\, in
	 * bytes; the size must be a multiple of the allocation size\, and is
	 * significant for applications wanting to maximize sequential data
	 * transfer from a storage device.  The page maximum is the bytes of
	 * uncompressed data\, that is\, the limit is applied before any block
	 * compression is done., an integer between 512B and 512MB; default \c
	 * 32KB.}
	 * @config{lsm = (, options only relevant for LSM data sources., a set
	 * of related configuration options defined below.}
	 * @config{&nbsp;&nbsp;&nbsp;&nbsp;auto_throttle, Throttle inserts into
	 * LSM trees if flushing to disk isn't keeping up., a boolean flag;
	 * default \c true.}
	 * @config{&nbsp;&nbsp;&nbsp;&nbsp;bloom, create bloom
	 * filters on LSM tree chunks as they are merged., a boolean flag;
	 * default \c true.}
	 * @config{&nbsp;&nbsp;&nbsp;&nbsp;bloom_bit_count,
	 * the number of bits used per item for LSM bloom filters., an integer
	 * between 2 and 1000; default \c 16.}
	 * @config{&nbsp;&nbsp;&nbsp;&nbsp;bloom_config, config string used when
	 * creating Bloom filter files\, passed to WT_SESSION::create., a
	 * string; default empty.}
	 * @config{&nbsp;&nbsp;&nbsp;&nbsp;bloom_hash_count, the number of hash
	 * values per item used for LSM bloom filters., an integer between 2 and
	 * 100; default \c 8.}
	 * @config{&nbsp;&nbsp;&nbsp;&nbsp;bloom_oldest,
	 * create a bloom filter on the oldest LSM tree chunk.  Only supported
	 * if bloom filters are enabled., a boolean flag; default \c false.}
	 * @config{&nbsp;&nbsp;&nbsp;&nbsp;chunk_max, the maximum size a single
	 * chunk can be.  Chunks larger than this size are not considered for
	 * further merges.  This is a soft limit\, and chunks larger than this
	 * value can be created.  Must be larger than chunk_size., an integer
	 * between 100MB and 10TB; default \c 5GB.}
	 * @config{&nbsp;&nbsp;&nbsp;&nbsp;chunk_size, the maximum size of the
	 * in-memory chunk of an LSM tree.  This limit is soft - it is possible
	 * for chunks to be temporarily larger than this value.  This overrides
	 * the \c memory_page_max setting., an integer between 512K and 500MB;
	 * default \c 10MB.}
	 * @config{&nbsp;&nbsp;&nbsp;&nbsp;merge_max, the
	 * maximum number of chunks to include in a merge operation., an integer
	 * between 2 and 100; default \c 15.}
	 * @config{&nbsp;&nbsp;&nbsp;&nbsp;merge_min, the minimum number of
	 * chunks to include in a merge operation.  If set to 0 or 1 half the
	 * value of merge_max is used., an integer no more than 100; default \c
	 * 0.}
	 * @config{ ),,}
	 * @config{memory_page_max, the maximum size a page can grow to in
	 * memory before being reconciled to disk.  The specified size will be
	 * adjusted to a lower bound of <code>50 * leaf_page_max</code>\, and an
	 * upper bound of <code>cache_size / 2</code>. This limit is soft - it
	 * is possible for pages to be temporarily larger than this value.  This
	 * setting is ignored for LSM trees\, see \c chunk_size., an integer
	 * between 512B and 10TB; default \c 5MB.}
	 * @config{os_cache_dirty_max, maximum dirty system buffer cache usage\,
	 * in bytes.  If non-zero\, schedule writes for dirty blocks belonging
	 * to this object in the system buffer cache after that many bytes from
	 * this object are written into the buffer cache., an integer greater
	 * than or equal to 0; default \c 0.}
	 * @config{os_cache_max, maximum system buffer cache usage\, in bytes.
	 * If non-zero\, evict object blocks from the system buffer cache after
	 * that many bytes from this object are read or written into the buffer
	 * cache., an integer greater than or equal to 0; default \c 0.}
	 * @config{prefix_compression, configure prefix compression on row-store
	 * leaf pages., a boolean flag; default \c false.}
	 * @config{prefix_compression_min, minimum gain before prefix
	 * compression will be used on row-store leaf pages., an integer greater
	 * than or equal to 0; default \c 4.}
	 * @config{split_pct, the Btree page split size as a percentage of the
	 * maximum Btree page size\, that is\, when a Btree page is split\, it
	 * will be split into smaller pages\, where each page is the specified
	 * percentage of the maximum Btree page size., an integer between 25 and
	 * 100; default \c 75.}
	 * @config{type, set the type of data source used to store a column
	 * group\, index or simple table.  By default\, a \c "file:" URI is
	 * derived from the object name.  The \c type configuration can be used
	 * to switch to a different data source\, such as LSM or an extension
	 * configured by the application., a string; default \c file.}
	 * @config{value_format, the format of the data packed into value items.
	 * See @ref schema_format_types for details.  By default\, the
	 * value_format is \c 'u' and applications use a WT_ITEM structure to
	 * manipulate raw byte arrays.  Value items of type 't' are bitfields\,
	 * and when configured with record number type keys\, will be stored
	 * using a fixed-length store., a format string; default \c u.}
	 * @configend
	 * @errors
	 */
	int __F(create)(WT_SESSION *session,
	    const char *name, const char *config);

	/*!
	 * Compact a live row- or column-store btree or LSM tree.
	 *
	 * @snippet ex_all.c Compact a table
	 *
	 * @param session the session handle
	 * @param name the URI of the object to compact, such as
	 * \c "table:stock"
	 * @configstart{session.compact, see dist/api_data.py}
	 * @config{timeout, maximum amount of time to allow for compact in
	 * seconds.  The actual amount of time spent in compact may exceed the
	 * configured value.  A value of zero disables the timeout., an integer;
	 * default \c 1200.}
	 * @configend
	 * @errors
	 */
	int __F(compact)(WT_SESSION *session,
	    const char *name, const char *config);

	/*!
	 * Drop (delete) an object.
	 *
	 * @snippet ex_all.c Drop a table
	 *
	 * @param session the session handle
	 * @param name the URI of the object to drop, such as \c "table:stock"
	 * @configstart{session.drop, see dist/api_data.py}
	 * @config{force, return success if the object does not exist., a
	 * boolean flag; default \c false.}
	 * @config{remove_files, should the underlying files be removed?., a
	 * boolean flag; default \c true.}
	 * @configend
	 * @ebusy_errors
	 */
	int __F(drop)(WT_SESSION *session,
	    const char *name, const char *config);

	/*!
	 * Insert a ::WT_LOGREC_MESSAGE type record in the database log files
	 * (the database must be configured for logging when this method is
	 * called).
	 *
	 * @param session the session handle
	 * @param fmt a printf format specifier
	 * @errors
	 */
	int __F(log_printf)(WT_SESSION *session, const char *fmt, ...);

	/*!
	 * Rename an object.
	 *
	 * @snippet ex_all.c Rename a table
	 *
	 * @param session the session handle
	 * @param uri the current URI of the object, such as \c "table:old"
	 * @param newuri the new URI of the object, such as \c "table:new"
	 * @configempty{session.rename, see dist/api_data.py}
	 * @ebusy_errors
	 */
	int __F(rename)(WT_SESSION *session,
	    const char *uri, const char *newuri, const char *config);

	/*!
	 * Salvage a file or table
	 *
	 * Salvage rebuilds the file, or files of which a table is comprised,
	 * discarding any corrupted file blocks.
	 *
	 * Previously deleted records may re-appear, and inserted records may
	 * disappear, when salvage is done, so salvage should not be run
	 * unless it is known to be necessary.  Normally, salvage should be
	 * called after a file or table has been corrupted, as reported by the
	 * WT_SESSION::verify method.
	 *
	 * Files are rebuilt in place, the salvage method overwrites the
	 * existing files.
	 *
	 * @snippet ex_all.c Salvage a table
	 *
	 * @param session the session handle
	 * @param name the URI of the file or table to salvage
	 * @configstart{session.salvage, see dist/api_data.py}
	 * @config{force, force salvage even of files that do not appear to be
	 * WiredTiger files., a boolean flag; default \c false.}
	 * @configend
	 * @ebusy_errors
	 */
	int __F(salvage)(WT_SESSION *session,
	    const char *name, const char *config);

	/*!
	 * Truncate a file, table or cursor range.
	 *
	 * Truncate a file or table.
	 * @snippet ex_all.c Truncate a table
	 *
	 * Truncate a cursor range.  When truncating based on a cursor position,
	 * it is not required the cursor reference a record in the object, only
	 * that the key be set.  This allows applications to discard portions of
	 * the object name space without knowing exactly what records the object
	 * contains.
	 * @snippet ex_all.c Truncate a range
	 *
	 * @param session the session handle
	 * @param name the URI of the file or table to truncate
	 * @param start optional cursor marking the first record discarded;
	 * if <code>NULL</code>, the truncate starts from the beginning of
	 * the object
	 * @param stop optional cursor marking the last record discarded;
	 * if <code>NULL</code>, the truncate continues to the end of the
	 * object
	 * @configempty{session.truncate, see dist/api_data.py}
	 * @ebusy_errors
	 */
	int __F(truncate)(WT_SESSION *session,
	    const char *name,
	    WT_HANDLE_NULLABLE(WT_CURSOR) *start,
	    WT_HANDLE_NULLABLE(WT_CURSOR) *stop,
	    const char *config);

	/*!
	 * Upgrade a file or table.
	 *
	 * Upgrade upgrades a file or table, if upgrade is required.
	 *
	 * @snippet ex_all.c Upgrade a table
	 *
	 * @param session the session handle
	 * @param name the URI of the file or table to upgrade
	 * @configempty{session.upgrade, see dist/api_data.py}
	 * @ebusy_errors
	 */
	int __F(upgrade)(WT_SESSION *session,
	    const char *name, const char *config);

	/*!
	 * Verify a file or table.
	 *
	 * Verify reports if a file, or the files of which a table is
	 * comprised, have been corrupted.  The WT_SESSION::salvage method
	 * can be used to repair a corrupted file,
	 *
	 * @snippet ex_all.c Verify a table
	 *
	 * @param session the session handle
	 * @param name the URI of the file or table to verify
	 * @configstart{session.verify, see dist/api_data.py}
	 * @config{dump_address, Display addresses and page types as pages are
	 * verified\, using the application's message handler\, intended for
	 * debugging., a boolean flag; default \c false.}
	 * @config{dump_blocks, Display the contents of on-disk blocks as they
	 * are verified\, using the application's message handler\, intended for
	 * debugging., a boolean flag; default \c false.}
	 * @config{dump_offsets, Display the contents of specific on-disk
	 * blocks\, using the application's message handler\, intended for
	 * debugging., a list of strings; default empty.}
	 * @config{dump_pages, Display the contents of in-memory pages as they
	 * are verified\, using the application's message handler\, intended for
	 * debugging., a boolean flag; default \c false.}
	 * @configend
	 * @ebusy_errors
	 */
	int __F(verify)(WT_SESSION *session,
	    const char *name, const char *config);
	/*! @} */

	/*!
	 * @name Transactions
	 * @{
	 */
	/*!
	 * Start a transaction in this session.
	 *
	 * The transaction remains active until ended by
	 * WT_SESSION::commit_transaction or WT_SESSION::rollback_transaction.
	 * Operations performed on cursors capable of supporting transactional
	 * operations that are already open in this session, or which are opened
	 * before the transaction ends, will operate in the context of the
	 * transaction.
	 *
	 * WT_SESSION::begin_transaction will fail if a transaction is already
	 * in progress in the session.
	 *
	 * @snippet ex_all.c transaction commit/rollback
	 *
	 * @param session the session handle
	 * @configstart{session.begin_transaction, see dist/api_data.py}
	 * @config{isolation, the isolation level for this transaction; defaults
	 * to the session's isolation level., a string\, chosen from the
	 * following options: \c "read-uncommitted"\, \c "read-committed"\, \c
	 * "snapshot"; default empty.}
	 * @config{name, name of the transaction for tracing and debugging., a
	 * string; default empty.}
	 * @config{priority, priority of the transaction for resolving
	 * conflicts.  Transactions with higher values are less likely to
	 * abort., an integer between -100 and 100; default \c 0.}
	 * @config{sync, whether to sync log records when the transaction
	 * commits\, inherited from ::wiredtiger_open \c transaction_sync., a
	 * boolean flag; default empty.}
	 * @configend
	 * @errors
	 */
	int __F(begin_transaction)(WT_SESSION *session, const char *config);

	/*!
	 * Commit the current transaction.
	 *
	 * A transaction must be in progress when this method is called.
	 *
	 * If WT_SESSION::commit_transaction returns an error, the transaction
	 * was rolled back, not committed.
	 *
	 * @snippet ex_all.c transaction commit/rollback
	 *
	 * @param session the session handle
	 * @configempty{session.commit_transaction, see dist/api_data.py}
	 * @errors
	 */
	int __F(commit_transaction)(WT_SESSION *session, const char *config);

	/*!
	 * Roll back the current transaction.
	 *
	 * A transaction must be in progress when this method is called.
	 *
	 * All cursors are reset.
	 *
	 * @snippet ex_all.c transaction commit/rollback
	 *
	 * @param session the session handle
	 * @configempty{session.rollback_transaction, see dist/api_data.py}
	 * @errors
	 */
	int __F(rollback_transaction)(WT_SESSION *session, const char *config);

	/*!
	 * Write a transactionally consistent snapshot of a database or set of
	 * objects.  The checkpoint includes all transactions committed before
	 * the checkpoint starts.  Additionally, checkpoints may optionally be
	 * discarded.
	 *
	 * @snippet ex_all.c Checkpoint examples
	 *
	 * @param session the session handle
	 * @configstart{session.checkpoint, see dist/api_data.py}
	 * @config{drop, specify a list of checkpoints to drop.  The list may
	 * additionally contain one of the following keys: \c "from=all" to drop
	 * all checkpoints\, \c "from=<checkpoint>" to drop all checkpoints
	 * after and including the named checkpoint\, or \c "to=<checkpoint>" to
	 * drop all checkpoints before and including the named checkpoint.
	 * Checkpoints cannot be dropped while a hot backup is in progress or if
	 * open in a cursor., a list of strings; default empty.}
	 * @config{force, by default\, checkpoints may be skipped if the
	 * underlying object has not been modified\, this option forces the
	 * checkpoint., a boolean flag; default \c false.}
	 * @config{name, if non-empty\, specify a name for the checkpoint (note
	 * that checkpoints including LSM trees may not be named)., a string;
	 * default empty.}
	 * @config{target, if non-empty\, checkpoint the list of objects., a
	 * list of strings; default empty.}
	 * @configend
	 * @errors
	 */
	int __F(checkpoint)(WT_SESSION *session, const char *config);

	/*!
	 * Return the transaction ID range pinned by the session handle.
	 *
	 * The ID range is approximate and is calculated based on the oldest
	 * ID needed for the active transaction in this session, compared
	 * to the newest transaction in the system.
	 *
	 * @snippet ex_all.c transaction pinned range
	 *
	 * @param session the session handle
	 * @param[out] range the range of IDs pinned by this session. Zero if
	 * there is no active transaction.
	 * @errors
	 */
	int __F(transaction_pinned_range)(WT_SESSION* session, uint64_t *range);

	/*! @} */
};

/*!
 * A connection to a WiredTiger database.  The connection may be opened within
 * the same address space as the caller or accessed over a socket connection.
 *
 * Most applications will open a single connection to a database for each
 * process.  The first process to open a connection to a database will access
 * the database in its own address space.  Subsequent connections (if allowed)
 * will communicate with the first process over a socket connection to perform
 * their operations.
 *
 * <b>Thread safety:</b> A WT_CONNECTION handle may be shared between threads,
 * see @ref threads for more information.
 */
struct __wt_connection {
	/*!
	 * @name Async operation handles
	 * @{
	 */
	/*!
	 * Wait for all outstanding operations to complete.
	 *
	 * @snippet ex_async.c async flush
	 *
	 * @param connection the connection handle
	 * @errors
	 */
	int __F(async_flush)(WT_CONNECTION *connection);

	/*!
	 * Return an async operation handle
	 *
	 * @snippet ex_async.c async handle allocation
	 *
	 * @param connection the connection handle
	 * @param uri the connection handle
	 * @configstart{connection.async_new_op, see dist/api_data.py}
	 * @config{append, append the value as a new record\, creating a new
	 * record number key; valid only for operations with record number
	 * keys., a boolean flag; default \c false.}
	 * @config{overwrite, configures whether the cursor's insert\, update
	 * and remove methods check the existing state of the record.  If \c
	 * overwrite is \c false\, WT_CURSOR::insert fails with
	 * ::WT_DUPLICATE_KEY if the record exists\, WT_CURSOR::update and
	 * WT_CURSOR::remove fail with ::WT_NOTFOUND if the record does not
	 * exist., a boolean flag; default \c true.}
	 * @config{raw, ignore the encodings for the key and value\, manage data
	 * as if the formats were \c "u". See @ref cursor_raw for details., a
	 * boolean flag; default \c false.}
	 * @config{timeout, maximum amount of time to allow for compact in
	 * seconds.  The actual amount of time spent in compact may exceed the
	 * configured value.  A value of zero disables the timeout., an integer;
	 * default \c 1200.}
	 * @configend
	 * @param callback the operation callback
	 * @param[out] asyncopp the new op handle
	 * @errors
	 * If there are no available handles, \c EBUSY is returned.
	 */
	int __F(async_new_op)(WT_CONNECTION *connection,
	    const char *uri, const char *config, WT_ASYNC_CALLBACK *callback,
	    WT_ASYNC_OP **asyncopp);
	/*! @} */

	/*!
	 * Close a connection.
	 *
	 * Any open sessions will be closed.
	 *
	 * @snippet ex_all.c Close a connection
	 *
	 * @param connection the connection handle
	 * @configstart{connection.close, see dist/api_data.py}
	 * @config{leak_memory, don't free memory during close., a boolean flag;
	 * default \c false.}
	 * @configend
	 * @errors
	 */
	int __F(close)(WT_HANDLE_CLOSED(WT_CONNECTION) *connection,
	    const char *config);

	/*!
	 * Reconfigure a connection handle.
	 *
	 * @snippet ex_all.c Reconfigure a connection
	 *
	 * @param connection the connection handle
	 * @configstart{connection.reconfigure, see dist/api_data.py}
	 * @config{async = (, asynchronous operations configuration options., a
	 * set of related configuration options defined below.}
	 * @config{&nbsp;&nbsp;&nbsp;&nbsp;enabled, enable asynchronous
	 * operation., a boolean flag; default \c false.}
	 * @config{&nbsp;&nbsp;&nbsp;&nbsp;ops_max, maximum number of expected
	 * simultaneous asynchronous operations., an integer between 10 and
	 * 4096; default \c 1024.}
	 * @config{&nbsp;&nbsp;&nbsp;&nbsp;threads, the
	 * number of worker threads to service asynchronous requests., an
	 * integer between 1 and 20; default \c 2.}
	 * @config{ ),,}
	 * @config{cache_size, maximum heap memory to allocate for the cache.  A
	 * database should configure either a cache_size or a shared_cache not
	 * both., an integer between 1MB and 10TB; default \c 100MB.}
	 * @config{checkpoint = (, periodically checkpoint the database., a set
	 * of related configuration options defined below.}
	 * @config{&nbsp;&nbsp;&nbsp;&nbsp;log_size, wait for this amount of log
	 * record bytes to be written to the log between each checkpoint.  A
	 * database can configure both log_size and wait to set an upper bound
	 * for checkpoints; setting this value above 0 configures periodic
	 * checkpoints., an integer between 0 and 2GB; default \c 0.}
	 * @config{&nbsp;&nbsp;&nbsp;&nbsp;name, the checkpoint name., a string;
	 * default \c "WiredTigerCheckpoint".}
	 * @config{&nbsp;&nbsp;&nbsp;&nbsp;wait, seconds to wait between each
	 * checkpoint; setting this value above 0 configures periodic
	 * checkpoints., an integer between 0 and 100000; default \c 0.}
	 * @config{ ),,}
	 * @config{error_prefix, prefix string for error messages., a string;
	 * default empty.}
	 * @config{eviction = (, eviction configuration options., a set of
	 * related configuration options defined below.}
	 * @config{&nbsp;&nbsp;&nbsp;&nbsp;threads_max, maximum number of
	 * threads WiredTiger will start to help evict pages from cache.  The
	 * number of threads started will vary depending on the current eviction
	 * load., an integer between 1 and 20; default \c 1.}
	 * @config{&nbsp;&nbsp;&nbsp;&nbsp;threads_min, minimum number of
	 * threads WiredTiger will start to help evict pages from cache.  The
	 * number of threads currently running will vary depending on the
	 * current eviction load., an integer between 1 and 20; default \c 1.}
	 * @config{ ),,}
	 * @config{eviction_dirty_target, continue evicting until the cache has
	 * less dirty memory than the value\, as a percentage of the total cache
	 * size.  Dirty pages will only be evicted if the cache is full enough
	 * to trigger eviction., an integer between 10 and 99; default \c 80.}
	 * @config{eviction_target, continue evicting until the cache has less
	 * total memory than the value\, as a percentage of the total cache
	 * size.  Must be less than \c eviction_trigger., an integer between 10
	 * and 99; default \c 80.}
	 * @config{eviction_trigger, trigger eviction when the cache is using
	 * this much memory\, as a percentage of the total cache size., an
	 * integer between 10 and 99; default \c 95.}
	 * @config{lsm_manager = (, configure database wide options for LSM tree
	 * management., a set of related configuration options defined below.}
	 * @config{&nbsp;&nbsp;&nbsp;&nbsp;merge, merge LSM chunks where
	 * possible., a boolean flag; default \c true.}
	 * @config{&nbsp;&nbsp;&nbsp;&nbsp;worker_thread_max, Configure a set of
	 * threads to manage merging LSM trees in the database., an integer
	 * between 3 and 20; default \c 4.}
	 * @config{ ),,}
	 * @config{shared_cache = (, shared cache configuration options.  A
	 * database should configure either a cache_size or a shared_cache not
	 * both., a set of related configuration options defined below.}
	 * @config{&nbsp;&nbsp;&nbsp;&nbsp;chunk, the granularity that a shared
	 * cache is redistributed., an integer between 1MB and 10TB; default \c
	 * 10MB.}
	 * @config{&nbsp;&nbsp;&nbsp;&nbsp;name, name of a cache that is
	 * shared between databases., a string; default empty.}
	 * @config{&nbsp;&nbsp;&nbsp;&nbsp;reserve, amount of cache this
	 * database is guaranteed to have available from the shared cache.  This
	 * setting is per database.  Defaults to the chunk size., an integer;
	 * default \c 0.}
	 * @config{&nbsp;&nbsp;&nbsp;&nbsp;size, maximum memory
	 * to allocate for the shared cache.  Setting this will update the value
	 * if one is already set., an integer between 1MB and 10TB; default \c
	 * 500MB.}
	 * @config{ ),,}
	 * @config{statistics, Maintain database statistics\, which may impact
	 * performance.  Choosing "all" maintains all statistics regardless of
	 * cost\, "fast" maintains a subset of statistics that are relatively
	 * inexpensive\, "none" turns off all statistics.  The "clear"
	 * configuration resets statistics after they are gathered\, where
	 * appropriate (for example\, a cache size statistic is not cleared\,
	 * while the count of cursor insert operations will be cleared). When
	 * "clear" is configured for the database\, gathered statistics are
	 * reset each time a statistics cursor is used to gather statistics\, as
	 * well as each time statistics are logged using the \c statistics_log
	 * configuration.  See @ref statistics for more information., a list\,
	 * with values chosen from the following options: \c "all"\, \c "fast"\,
	 * \c "none"\, \c "clear"; default \c none.}
	 * @config{statistics_log = (, log any statistics the database is
	 * configured to maintain\, to a file.  See @ref statistics for more
	 * information., a set of related configuration options defined below.}
	 * @config{&nbsp;&nbsp;&nbsp;&nbsp;on_close, log statistics on database
	 * close., a boolean flag; default \c false.}
	 * @config{&nbsp;&nbsp;&nbsp;&nbsp;path, the pathname to a file into
	 * which the log records are written\, may contain ISO C standard
	 * strftime conversion specifications.  If the value is not an absolute
	 * path name\, the file is created relative to the database home., a
	 * string; default \c "WiredTigerStat.%d.%H".}
	 * @config{&nbsp;&nbsp;&nbsp;&nbsp;sources, if non-empty\, include
	 * statistics for the list of data source URIs\, if they are open at the
	 * time of the statistics logging.  The list may include URIs matching a
	 * single data source ("table:mytable")\, or a URI matching all data
	 * sources of a particular type ("table:")., a list of strings; default
	 * empty.}
	 * @config{&nbsp;&nbsp;&nbsp;&nbsp;timestamp, a timestamp
	 * prepended to each log record\, may contain strftime conversion
	 * specifications., a string; default \c "%b %d %H:%M:%S".}
	 * @config{&nbsp;&nbsp;&nbsp;&nbsp;wait, seconds to wait between each
	 * write of the log records., an integer between 0 and 100000; default
	 * \c 0.}
	 * @config{ ),,}
	 * @config{verbose, enable messages for various events.  Only available
	 * if WiredTiger is configured with --enable-verbose.  Options are given
	 * as a list\, such as <code>"verbose=[evictserver\,read]"</code>., a
	 * list\, with values chosen from the following options: \c "api"\, \c
	 * "block"\, \c "checkpoint"\, \c "compact"\, \c "evict"\, \c
	 * "evictserver"\, \c "fileops"\, \c "log"\, \c "lsm"\, \c "metadata"\,
	 * \c "mutex"\, \c "overflow"\, \c "read"\, \c "reconcile"\, \c
	 * "recovery"\, \c "salvage"\, \c "shared_cache"\, \c "split"\, \c
	 * "temporary"\, \c "transaction"\, \c "verify"\, \c "version"\, \c
	 * "write"; default empty.}
	 * @configend
	 * @errors
	 */
	int __F(reconfigure)(WT_CONNECTION *connection, const char *config);

	/*!
	 * The home directory of the connection.
	 *
	 * @snippet ex_all.c Get the database home directory
	 *
	 * @param connection the connection handle
	 * @returns a pointer to a string naming the home directory
	 */
	const char *__F(get_home)(WT_CONNECTION *connection);

	/*!
	 * Add configuration options for a method.  See
	 * @ref custom_ds_config_add for more information.
	 *
	 * @snippet ex_all.c Configure method configuration
	 *
	 * @param connection the connection handle
	 * @param method the name of the method
	 * @param uri the object type or NULL for all object types
	 * @param config the additional configuration's name and default value
	 * @param type the additional configuration's type (must be one of
	 * \c "boolean"\, \c "int", \c "list" or \c "string")
	 * @param check the additional configuration check string, or NULL if
	 * none
	 * @errors
	 */
	int __F(configure_method)(WT_CONNECTION *connection,
	    const char *method, const char *uri,
	    const char *config, const char *type, const char *check);

	/*!
	 * Return if opening this handle created the database.
	 *
	 * @snippet ex_all.c Check if the database is newly created
	 *
	 * @param connection the connection handle
	 * @returns false (zero) if the connection existed before the call to
	 * ::wiredtiger_open, true (non-zero) if it was created by opening this
	 * handle.
	 */
	int __F(is_new)(WT_CONNECTION *connection);

	/*!
	 * @name Session handles
	 * @{
	 */
	/*!
	 * Open a session.
	 *
	 * @snippet ex_all.c Open a session
	 *
	 * @param connection the connection handle
	 * @param errhandler An error handler.  If <code>NULL</code>, the
	 * connection's error handler is used
	 * @configstart{connection.open_session, see dist/api_data.py}
	 * @config{isolation, the default isolation level for operations in this
	 * session., a string\, chosen from the following options: \c
	 * "read-uncommitted"\, \c "read-committed"\, \c "snapshot"; default \c
	 * read-committed.}
	 * @configend
	 * @param[out] sessionp the new session handle
	 * @errors
	 */
	int __F(open_session)(WT_CONNECTION *connection,
	    WT_EVENT_HANDLER *errhandler, const char *config,
	    WT_SESSION **sessionp);
	/*! @} */

	/*!
	 * @name Extensions
	 * @{
	 */
	/*!
	 * Load an extension.
	 *
	 * @snippet ex_all.c Load an extension
	 *
	 * @param connection the connection handle
	 * @param path the filename of the extension module, or \c "local" to
	 * search the current application binary for the initialization
	 * function, see @ref extensions for more details.
	 * @configstart{connection.load_extension, see dist/api_data.py}
	 * @config{config, configuration string passed to the entry point of the
	 * extension as its WT_CONFIG_ARG argument., a string; default empty.}
	 * @config{entry, the entry point of the extension\, called to
	 * initialize the extension when it is loaded.  The signature of the
	 * function must match ::wiredtiger_extension_init., a string; default
	 * \c wiredtiger_extension_init.}
	 * @config{terminate, an optional function in the extension that is
	 * called before the extension is unloaded during WT_CONNECTION::close.
	 * The signature of the function must match
	 * ::wiredtiger_extension_terminate., a string; default \c
	 * wiredtiger_extension_terminate.}
	 * @configend
	 * @errors
	 */
	int __F(load_extension)(WT_CONNECTION *connection,
	    const char *path, const char *config);

	/*!
	 * Add a custom data source.  See @ref custom_data_sources for more
	 * information.
	 *
	 * The application must first implement the WT_DATA_SOURCE interface
	 * and then register the implementation with WiredTiger:
	 *
	 * @snippet ex_data_source.c WT_DATA_SOURCE register
	 *
	 * @param connection the connection handle
	 * @param prefix the URI prefix for this data source, e.g., "file:"
	 * @param data_source the application-supplied implementation of
	 *	WT_DATA_SOURCE to manage this data source.
	 * @configempty{connection.add_data_source, see dist/api_data.py}
	 * @errors
	 */
	int __F(add_data_source)(WT_CONNECTION *connection, const char *prefix,
	    WT_DATA_SOURCE *data_source, const char *config);

	/*!
	 * Add a custom collation function.
	 *
	 * The application must first implement the WT_COLLATOR interface and
	 * then register the implementation with WiredTiger:
	 *
	 * @snippet ex_all.c WT_COLLATOR register
	 *
	 * @param connection the connection handle
	 * @param name the name of the collation to be used in calls to
	 * 	WT_SESSION::create
	 * @param collator the application-supplied collation handler
	 * @configempty{connection.add_collator, see dist/api_data.py}
	 * @errors
	 */
	int __F(add_collator)(WT_CONNECTION *connection,
	    const char *name, WT_COLLATOR *collator, const char *config);

	/*!
	 * Add a compression function.
	 *
	 * The application must first implement the WT_COMPRESSOR interface
	 * and then register the implementation with WiredTiger:
	 *
	 * @snippet nop_compress.c WT_COMPRESSOR initialization structure
	 *
	 * @snippet nop_compress.c WT_COMPRESSOR initialization function
	 *
	 * @param connection the connection handle
	 * @param name the name of the compression function to be used in calls
	 *	to WT_SESSION::create
	 * @param compressor the application-supplied compression handler
	 * @configempty{connection.add_compressor, see dist/api_data.py}
	 * @errors
	 */
	int __F(add_compressor)(WT_CONNECTION *connection,
	    const char *name, WT_COMPRESSOR *compressor, const char *config);

	/*!
	 * Add a custom extractor for index keys or column groups.
	 *
	 * The application must first implement the WT_EXTRACTOR interface and
	 * then register the implementation with WiredTiger:
	 *
	 * @snippet ex_all.c WT_EXTRACTOR register
	 *
	 * @param connection the connection handle
	 * @param name the name of the extractor to be used in calls to
	 * 	WT_SESSION::create
	 * @param extractor the application-supplied extractor
	 * @configempty{connection.add_extractor, see dist/api_data.py}
	 * @errors
	 */
	int __F(add_extractor)(WT_CONNECTION *connection, const char *name,
	    WT_EXTRACTOR *extractor, const char *config);

	/*!
	 * Return a reference to the WiredTiger extension functions.
	 *
	 * @snippet ex_data_source.c WT_EXTENSION_API declaration
	 *
	 * @param wt_conn the WT_CONNECTION handle
	 * @returns a reference to a WT_EXTENSION_API structure.
	 */
	WT_EXTENSION_API *__F(get_extension_api)(WT_CONNECTION *wt_conn);
	/*! @} */
};

/*!
 * Open a connection to a database.
 *
 * @snippet ex_all.c Open a connection
 *
 * @param home The path to the database home directory.  See @ref home
 * for more information.
 * @param errhandler An error handler.  If <code>NULL</code>, a builtin error
 * handler is installed that writes error messages to stderr
 * @configstart{wiredtiger_open, see dist/api_data.py}
 * @config{async = (, asynchronous operations configuration options., a set of
 * related configuration options defined below.}
 * @config{&nbsp;&nbsp;&nbsp;&nbsp;enabled, enable asynchronous operation., a
 * boolean flag; default \c false.}
 * @config{&nbsp;&nbsp;&nbsp;&nbsp;ops_max,
 * maximum number of expected simultaneous asynchronous operations., an integer
 * between 10 and 4096; default \c 1024.}
 * @config{&nbsp;&nbsp;&nbsp;&nbsp;threads, the number of worker threads to
 * service asynchronous requests., an integer between 1 and 20; default \c 2.}
 * @config{ ),,}
 * @config{buffer_alignment, in-memory alignment (in bytes) for buffers used for
 * I/O. The default value of -1 indicates a platform-specific alignment value
 * should be used (4KB on Linux systems\, zero elsewhere)., an integer between
 * -1 and 1MB; default \c -1.}
 * @config{cache_size, maximum heap memory to allocate for the cache.  A
 * database should configure either a cache_size or a shared_cache not both., an
 * integer between 1MB and 10TB; default \c 100MB.}
 * @config{checkpoint = (, periodically checkpoint the database., a set of
 * related configuration options defined below.}
 * @config{&nbsp;&nbsp;&nbsp;&nbsp;log_size, wait for this amount of log record
 * bytes to be written to the log between each checkpoint.  A database can
 * configure both log_size and wait to set an upper bound for checkpoints;
 * setting this value above 0 configures periodic checkpoints., an integer
 * between 0 and 2GB; default \c 0.}
 * @config{&nbsp;&nbsp;&nbsp;&nbsp;name, the
 * checkpoint name., a string; default \c "WiredTigerCheckpoint".}
 * @config{&nbsp;&nbsp;&nbsp;&nbsp;wait, seconds to wait between each
 * checkpoint; setting this value above 0 configures periodic checkpoints., an
 * integer between 0 and 100000; default \c 0.}
 * @config{ ),,}
 * @config{checkpoint_sync, flush files to stable storage when closing or
 * writing checkpoints., a boolean flag; default \c true.}
 * @config{config_base, write the base configuration file if creating the
 * database\, see @ref config_base for more information., a boolean flag;
 * default \c true.}
 * @config{create, create the database if it does not exist., a boolean flag;
 * default \c false.}
 * @config{direct_io, Use \c O_DIRECT to access files.  Options are given as a
 * list\, such as <code>"direct_io=[data]"</code>. Configuring \c direct_io
 * requires care\, see @ref tuning_system_buffer_cache_direct_io for important
 * warnings.  Including \c "data" will cause WiredTiger data files to use \c
 * O_DIRECT\, including \c "log" will cause WiredTiger log files to use \c
 * O_DIRECT\, and including \c "checkpoint" will cause WiredTiger data files
 * opened at a checkpoint (i.e: read only) to use \c O_DIRECT., a list\, with
 * values chosen from the following options: \c "checkpoint"\, \c "data"\, \c
 * "log"; default empty.}
 * @config{error_prefix, prefix string for error messages., a string; default
 * empty.}
 * @config{eviction = (, eviction configuration options., a set of related
 * configuration options defined below.}
 * @config{&nbsp;&nbsp;&nbsp;&nbsp;threads_max, maximum number of threads
 * WiredTiger will start to help evict pages from cache.  The number of threads
 * started will vary depending on the current eviction load., an integer between
 * 1 and 20; default \c 1.}
 * @config{&nbsp;&nbsp;&nbsp;&nbsp;threads_min, minimum
 * number of threads WiredTiger will start to help evict pages from cache.  The
 * number of threads currently running will vary depending on the current
 * eviction load., an integer between 1 and 20; default \c 1.}
 * @config{ ),,}
 * @config{eviction_dirty_target, continue evicting until the cache has less
 * dirty memory than the value\, as a percentage of the total cache size.  Dirty
 * pages will only be evicted if the cache is full enough to trigger eviction.,
 * an integer between 10 and 99; default \c 80.}
 * @config{eviction_target, continue evicting until the cache has less total
 * memory than the value\, as a percentage of the total cache size.  Must be
 * less than \c eviction_trigger., an integer between 10 and 99; default \c 80.}
 * @config{eviction_trigger, trigger eviction when the cache is using this much
 * memory\, as a percentage of the total cache size., an integer between 10 and
 * 99; default \c 95.}
 * @config{exclusive, fail if the database already exists\, generally used with
 * the \c create option., a boolean flag; default \c false.}
 * @config{extensions, list of shared library extensions to load (using dlopen).
 * Any values specified to an library extension are passed to
 * WT_CONNECTION::load_extension as the \c config parameter (for example\,
 * <code>extensions=(/path/ext.so={entry=my_entry})</code>)., a list of strings;
 * default empty.}
 * @config{file_extend, file extension configuration.  If set\, extend files of
 * the set type in allocations of the set size\, instead of a block at a time as
 * each new block is written.  For example\,
 * <code>file_extend=(data=16MB)</code>., a list\, with values chosen from the
 * following options: \c "data"\, \c "log"; default empty.}
 * @config{hazard_max, maximum number of simultaneous hazard pointers per
 * session handle., an integer greater than or equal to 15; default \c 1000.}
 * @config{log = (, enable logging., a set of related configuration options
 * defined below.}
 * @config{&nbsp;&nbsp;&nbsp;&nbsp;archive, automatically
 * archive unneeded log files., a boolean flag; default \c true.}
<<<<<<< HEAD
 * @config{&nbsp;&nbsp;&nbsp;&nbsp;compressor, configure a compressor for log
 * records.  Permitted values are empty (off) or \c "bzip2"\, \c "snappy" or
 * custom compression engine \c "name" created with
 * WT_CONNECTION::add_compressor.  See @ref compression for more information., a
 * string; default empty.}
 * @config{&nbsp;&nbsp;&nbsp;&nbsp;enabled, enable
 * logging subsystem., a boolean flag; default \c false.}
 * @config{&nbsp;&nbsp;&nbsp;&nbsp;file_max, the maximum size of log files., an
 * integer between 100KB and 2GB; default \c 100MB.}
 * @config{&nbsp;&nbsp;&nbsp;&nbsp;path, the path to a directory into which the
 * log files are written.  If the value is not an absolute path name\, the files
 * are created relative to the database home., a string; default \c "".}
 * @config{&nbsp;&nbsp;&nbsp;&nbsp;prealloc, pre-allocate log files., a boolean
 * flag; default \c true.}
=======
 * @config{&nbsp;&nbsp;&nbsp;&nbsp;enabled, enable logging subsystem., a boolean
 * flag; default \c false.}
 * @config{&nbsp;&nbsp;&nbsp;&nbsp;file_max, the
 * maximum size of log files., an integer between 100KB and 2GB; default \c
 * 100MB.}
 * @config{&nbsp;&nbsp;&nbsp;&nbsp;path, the path to a directory into
 * which the log files are written.  If the value is not an absolute path name\,
 * the files are created relative to the database home., a string; default \c
 * "".}
 * @config{&nbsp;&nbsp;&nbsp;&nbsp;prealloc, pre-allocate log files., a
 * boolean flag; default \c true.}
>>>>>>> b3e85797
 * @config{ ),,}
 * @config{lsm_manager = (, configure database wide options for LSM tree
 * management., a set of related configuration options defined below.}
 * @config{&nbsp;&nbsp;&nbsp;&nbsp;merge, merge LSM chunks where possible., a
 * boolean flag; default \c true.}
 * @config{&nbsp;&nbsp;&nbsp;&nbsp;worker_thread_max, Configure a set of threads
 * to manage merging LSM trees in the database., an integer between 3 and 20;
 * default \c 4.}
 * @config{ ),,}
 * @config{mmap, Use memory mapping to access files when possible., a boolean
 * flag; default \c true.}
 * @config{multiprocess, permit sharing between processes (will automatically
 * start an RPC server for primary processes and use RPC for secondary
 * processes). <b>Not yet supported in WiredTiger</b>., a boolean flag; default
 * \c false.}
 * @config{session_max, maximum expected number of sessions (including server
 * threads)., an integer greater than or equal to 1; default \c 100.}
 * @config{shared_cache = (, shared cache configuration options.  A database
 * should configure either a cache_size or a shared_cache not both., a set of
 * related configuration options defined below.}
 * @config{&nbsp;&nbsp;&nbsp;&nbsp;chunk, the granularity that a shared cache is
 * redistributed., an integer between 1MB and 10TB; default \c 10MB.}
 * @config{&nbsp;&nbsp;&nbsp;&nbsp;name, name of a cache that is shared between
 * databases., a string; default empty.}
 * @config{&nbsp;&nbsp;&nbsp;&nbsp;reserve, amount of cache this database is
 * guaranteed to have available from the shared cache.  This setting is per
 * database.  Defaults to the chunk size., an integer; default \c 0.}
 * @config{&nbsp;&nbsp;&nbsp;&nbsp;size, maximum memory to allocate for the
 * shared cache.  Setting this will update the value if one is already set., an
 * integer between 1MB and 10TB; default \c 500MB.}
 * @config{ ),,}
 * @config{statistics, Maintain database statistics\, which may impact
 * performance.  Choosing "all" maintains all statistics regardless of cost\,
 * "fast" maintains a subset of statistics that are relatively inexpensive\,
 * "none" turns off all statistics.  The "clear" configuration resets statistics
 * after they are gathered\, where appropriate (for example\, a cache size
 * statistic is not cleared\, while the count of cursor insert operations will
 * be cleared). When "clear" is configured for the database\, gathered
 * statistics are reset each time a statistics cursor is used to gather
 * statistics\, as well as each time statistics are logged using the \c
 * statistics_log configuration.  See @ref statistics for more information., a
 * list\, with values chosen from the following options: \c "all"\, \c "fast"\,
 * \c "none"\, \c "clear"; default \c none.}
 * @config{statistics_log = (, log any statistics the database is configured to
 * maintain\, to a file.  See @ref statistics for more information., a set of
 * related configuration options defined below.}
 * @config{&nbsp;&nbsp;&nbsp;&nbsp;on_close, log statistics on database close.,
 * a boolean flag; default \c false.}
 * @config{&nbsp;&nbsp;&nbsp;&nbsp;path, the
 * pathname to a file into which the log records are written\, may contain ISO C
 * standard strftime conversion specifications.  If the value is not an absolute
 * path name\, the file is created relative to the database home., a string;
 * default \c "WiredTigerStat.%d.%H".}
 * @config{&nbsp;&nbsp;&nbsp;&nbsp;sources,
 * if non-empty\, include statistics for the list of data source URIs\, if they
 * are open at the time of the statistics logging.  The list may include URIs
 * matching a single data source ("table:mytable")\, or a URI matching all data
 * sources of a particular type ("table:")., a list of strings; default empty.}
 * @config{&nbsp;&nbsp;&nbsp;&nbsp;timestamp, a timestamp prepended to each log
 * record\, may contain strftime conversion specifications., a string; default
 * \c "%b %d %H:%M:%S".}
 * @config{&nbsp;&nbsp;&nbsp;&nbsp;wait, seconds to wait
 * between each write of the log records., an integer between 0 and 100000;
 * default \c 0.}
 * @config{ ),,}
 * @config{transaction_sync = (, how to sync log records when the transaction
 * commits., a set of related configuration options defined below.}
 * @config{&nbsp;&nbsp;&nbsp;&nbsp;enabled, whether to sync the log on every
 * commit by default\, can be overridden by the \c sync setting to
 * WT_SESSION::begin_transaction., a boolean flag; default \c false.}
 * @config{&nbsp;&nbsp;&nbsp;&nbsp;method, the method used to ensure log records
 * are stable on disk\, see @ref tune_durability for more information., a
 * string\, chosen from the following options: \c "dsync"\, \c "fsync"\, \c
 * "none"; default \c fsync.}
 * @config{ ),,}
 * @config{use_environment_priv, use the \c WIREDTIGER_CONFIG and \c
 * WIREDTIGER_HOME environment variables regardless of whether or not the
 * process is running with special privileges.  See @ref home for more
 * information., a boolean flag; default \c false.}
 * @config{verbose, enable messages for various events.  Only available if
 * WiredTiger is configured with --enable-verbose.  Options are given as a
 * list\, such as <code>"verbose=[evictserver\,read]"</code>., a list\, with
 * values chosen from the following options: \c "api"\, \c "block"\, \c
 * "checkpoint"\, \c "compact"\, \c "evict"\, \c "evictserver"\, \c "fileops"\,
 * \c "log"\, \c "lsm"\, \c "metadata"\, \c "mutex"\, \c "overflow"\, \c
 * "read"\, \c "reconcile"\, \c "recovery"\, \c "salvage"\, \c "shared_cache"\,
 * \c "split"\, \c "temporary"\, \c "transaction"\, \c "verify"\, \c "version"\,
 * \c "write"; default empty.}
 * @configend
 * Additionally, if files named \c WiredTiger.config or \c WiredTiger.basecfg
 * appear in the WiredTiger home directory, they are read for configuration
 * values (see @ref config_file and @ref config_base for details).
 * See @ref config_order for ordering of the configuration mechanisms.
 * @param[out] connectionp A pointer to the newly opened connection handle
 * @errors
 */
int wiredtiger_open(const char *home,
    WT_EVENT_HANDLER *errhandler, const char *config,
    WT_CONNECTION **connectionp);

/*!
 * Return information about an error as a string; wiredtiger_strerror is a
 * superset of the ISO C99/POSIX 1003.1-2001 function strerror.
 *
 * @snippet ex_all.c Display an error
 *
 * @param err a return value from a WiredTiger, C library or POSIX function
 * @returns a string representation of the error
 */
const char *wiredtiger_strerror(int err);

#if !defined(SWIG)
/*!
 * The interface implemented by applications to accept notifications
 * of the completion of asynchronous operations.
 *
 * Applications register their implementation with WiredTiger by calling
 * WT_CONNECTION::async_new_op.
 *
 * @snippet ex_async.c async handle allocation
 */
struct __wt_async_callback {
	/*!
	 * Callback to receive completion notification.
	 *
	 * @param[in] op the operation handle
	 * @param[in] op_ret the result of the async operation
	 * @param[in] flags currently unused
	 * @returns zero for success, non-zero to indicate an error.
	 *
	 * @snippet ex_async.c async example callback implementation
	 */
	int (*notify)(WT_ASYNC_CALLBACK *cb, WT_ASYNC_OP *op,
	    int op_ret, uint32_t flags);
};
#endif

/*!
 * The interface implemented by applications to handle error, informational and
 * progress messages.  Entries set to NULL are ignored and the default handlers
 * will continue to be used.
 */
struct __wt_event_handler {
	/*!
	 * Callback to handle error messages; by default, error messages are
	 * written to the stderr stream.
	 *
	 * Error handler returns are not ignored: if the handler returns
	 * non-zero, the error may cause the WiredTiger function posting the
	 * event to fail, and may even cause operation or library failure.
	 *
	 * @param session the WiredTiger session handle in use when the error
	 * was generated. The handle may have been created by the application
	 * or automatically by WiredTiger.
	 * @param error a WiredTiger, C99 or POSIX error code, which can
	 * be converted to a string using ::wiredtiger_strerror
	 * @param message an error string
	 */
	int (*handle_error)(WT_EVENT_HANDLER *handler,
	    WT_SESSION *session, int error, const char *message);

	/*!
	 * Callback to handle informational messages; by default, informational
	 * messages are written to the stdout stream.
	 *
	 * Message handler returns are not ignored: if the handler returns
	 * non-zero, the error may cause the WiredTiger function posting the
	 * event to fail, and may even cause operation or library failure.
	 *
	 * @param session the WiredTiger session handle in use when the message
	 * was generated. The handle may have been created by the application
	 * or automatically by WiredTiger.
	 * @param message an informational string
	 */
	int (*handle_message)(WT_EVENT_HANDLER *handler,
	    WT_SESSION *session, const char *message);

	/*!
	 * Callback to handle progress messages; by default, no progress
	 * messages are written.
	 *
	 * Progress handler returns are not ignored: if the handler returns
	 * non-zero, the error may cause the WiredTiger function posting the
	 * event to fail, and may even cause operation or library failure.
	 *
	 * @param session the WiredTiger session handle in use when the
	 * progress message was generated. The handle may have been created by
	 * the application or automatically by WiredTiger.
	 * @param operation a string representation of the operation
	 * @param progress a counter
	 */
	int (*handle_progress)(WT_EVENT_HANDLER *handler,
	    WT_SESSION *session, const char *operation, uint64_t progress);

	/*!
	 * Callback to handle automatic close of a WiredTiger handle.
	 *
	 * Close handler returns are not ignored: if the handler returns
	 * non-zero, the error may cause the WiredTiger function posting the
	 * event to fail, and may even cause operation or library failure.
	 *
	 * @param session The session handle that is being closed if the
	 * cursor parameter is NULL.
	 * @param cursor The cursor handle that is being closed, or NULL if
	 * it is a session handle being closed.
	 */
	int (*handle_close)(WT_EVENT_HANDLER *handler,
	    WT_SESSION *session, WT_CURSOR *cursor);
};

/*!
 * @name Data packing and unpacking
 * @{
 */

/*!
 * Pack a structure into a buffer.
 *
 * See @ref packing for a description of the permitted format strings.
 *
 * @section pack_examples Packing Examples
 *
 * For example, the string <code>"iSh"</code> will pack a 32-bit integer
 * followed by a NUL-terminated string, followed by a 16-bit integer.  The
 * default, big-endian encoding will be used, with no alignment.  This could be
 * used in C as follows:
 *
 * @snippet ex_all.c Pack fields into a buffer
 *
 * Then later, the values can be unpacked as follows:
 *
 * @snippet ex_all.c Unpack fields from a buffer
 *
 * @param session the session handle
 * @param buffer a pointer to a packed byte array
 * @param size the number of valid bytes in the buffer
 * @param format the data format, see @ref packing
 * @errors
 */
int wiredtiger_struct_pack(WT_SESSION *session,
    void *buffer, size_t size, const char *format, ...);

/*!
 * Calculate the size required to pack a structure.
 *
 * Note that for variable-sized fields including variable-sized strings and
 * integers, the calculated sized merely reflects the expected sizes specified
 * in the format string itself.
 *
 * @snippet ex_all.c Get the packed size
 *
 * @param session the session handle
 * @param sizep a location where the number of bytes needed for the
 * matching call to ::wiredtiger_struct_pack is returned
 * @param format the data format, see @ref packing
 * @errors
 */
int wiredtiger_struct_size(WT_SESSION *session,
    size_t *sizep, const char *format, ...);

/*!
 * Unpack a structure from a buffer.
 *
 * Reverse of ::wiredtiger_struct_pack: gets values out of a
 * packed byte string.
 *
 * @snippet ex_all.c Unpack fields from a buffer
 *
 * @param session the session handle
 * @param buffer a pointer to a packed byte array
 * @param size the number of valid bytes in the buffer
 * @param format the data format, see @ref packing
 * @errors
 */
int wiredtiger_struct_unpack(WT_SESSION *session,
    const void *buffer, size_t size, const char *format, ...);

#if !defined(SWIG)

/*!
 * Streaming interface to packing.
 *
 * This allows applications to pack or unpack records one field at a time.
 * This is an opaque handle returned by ::wiredtiger_pack_start or
 * ::wiredtiger_unpack_start.  It must be closed with ::wiredtiger_pack_close.
 */
typedef struct __wt_pack_stream WT_PACK_STREAM;

/*!
 * Start a packing operation into a buffer with the given format string.  This
 * should be followed by a series of calls to ::wiredtiger_pack_item,
 * ::wiredtiger_pack_int, ::wiredtiger_pack_str or ::wiredtiger_pack_uint
 * to fill in the values.
 *
 * @param session the session handle
 * @param format the data format, see @ref packing
 * @param buffer a pointer to memory to hold the packed data
 * @param size the size of the buffer
 * @param[out] psp the new packing stream handle
 * @errors
 */
int wiredtiger_pack_start(WT_SESSION *session,
    const char *format, void *buffer, size_t size, WT_PACK_STREAM **psp);

/*!
 * Start an unpacking operation from a buffer with the given format string.
 * This should be followed by a series of calls to ::wiredtiger_unpack_item,
 * ::wiredtiger_unpack_int, ::wiredtiger_unpack_str or ::wiredtiger_unpack_uint
 * to retrieve the packed values.
 *
 * @param session the session handle
 * @param format the data format, see @ref packing
 * @param buffer a pointer to memory holding the packed data
 * @param size the size of the buffer
 * @param[out] psp the new packing stream handle
 * @errors
 */
int wiredtiger_unpack_start(WT_SESSION *session,
    const char *format, const void *buffer, size_t size, WT_PACK_STREAM **psp);

/*!
 * Close a packing stream.
 *
 * @param ps the packing stream handle
 * @param[out] usedp the number of bytes in the buffer used by the stream
 * @errors
 */
int wiredtiger_pack_close(WT_PACK_STREAM *ps, size_t *usedp);

/*!
 * Pack an item into a packing stream.
 *
 * @param ps the packing stream handle
 * @param item an item to pack
 * @errors
 */
int wiredtiger_pack_item(WT_PACK_STREAM *ps, WT_ITEM *item);

/*!
 * Pack a signed integer into a packing stream.
 *
 * @param ps the packing stream handle
 * @param i a signed integer to pack
 * @errors
 */
int wiredtiger_pack_int(WT_PACK_STREAM *ps, int64_t i);

/*!
 * Pack a string into a packing stream.
 *
 * @param ps the packing stream handle
 * @param s a string to pack
 * @errors
 */
int wiredtiger_pack_str(WT_PACK_STREAM *ps, const char *s);

/*!
 * Pack an unsigned integer into a packing stream.
 *
 * @param ps the packing stream handle
 * @param u an unsigned integer to pack
 * @errors
 */
int wiredtiger_pack_uint(WT_PACK_STREAM *ps, uint64_t u);

/*!
 * Unpack an item from a packing stream.
 *
 * @param ps the packing stream handle
 * @param item an item to unpack
 * @errors
 */
int wiredtiger_unpack_item(WT_PACK_STREAM *ps, WT_ITEM *item);

/*!
 * Unpack a signed integer from a packing stream.
 *
 * @param ps the packing stream handle
 * @param[out] ip the unpacked signed integer
 * @errors
 */
int wiredtiger_unpack_int(WT_PACK_STREAM *ps, int64_t *ip);

/*!
 * Unpack a string from a packing stream.
 *
 * @param ps the packing stream handle
 * @param[out] sp the unpacked string
 * @errors
 */
int wiredtiger_unpack_str(WT_PACK_STREAM *ps, const char **sp);

/*!
 * Unpack an unsigned integer from a packing stream.
 *
 * @param ps the packing stream handle
 * @param[out] up the unpacked unsigned integer
 * @errors
 */
int wiredtiger_unpack_uint(WT_PACK_STREAM *ps, uint64_t *up);
/*! @} */

/*!
 * @name Configuration string parsing
 * @{
 */

/*!
 * The configuration information returned by the WiredTiger configuration
 * parsing functions in the WT_EXTENSION_API and the public API.
 */
struct __wt_config_item {
	/*!
	 * The value of a configuration string.
	 *
	 * Regardless of the type of the configuration string (boolean, int,
	 * list or string), the \c str field will reference the value of the
	 * configuration string.
	 *
	 * The bytes referenced by \c str are <b>not</b> nul-terminated,
	 * use the \c len field instead of a terminating nul byte.
	 */
	const char *str;

	/*! The number of bytes in the value referenced by \c str. */
	size_t len;

	/*!
	 * The value of a configuration boolean or integer.
	 *
	 * If the configuration string's value is "true" or "false", the
	 * \c val field will be set to 1 (true), or 0 (false).
	 *
	 * If the configuration string can be legally interpreted as an integer,
	 * using the strtoll function rules as specified in ISO/IEC 9899:1990
	 * ("ISO C90"), that integer will be stored in the \c val field.
	 */
	int64_t val;

	/*! Permitted values of the \c type field. */
	enum {
		/*! A string value with quotes stripped. */
		WT_CONFIG_ITEM_STRING,
		/*! A boolean literal ("true" or "false"). */
		WT_CONFIG_ITEM_BOOL,
		/*! An unquoted identifier: a string value without quotes. */
		WT_CONFIG_ITEM_ID,
		/*! A numeric value. */
		WT_CONFIG_ITEM_NUM,
		/*! A nested structure or list, including brackets. */
		WT_CONFIG_ITEM_STRUCT
	}
	/*!
	 * The type of value determined by the parser.  In all cases,
	 * the \c str and \c len fields are set.
	 */
	type;
};

/*!
 * Create a handle that can be used to parse or create configuration strings
 * compatible with WiredTiger APIs.
 * This API is outside the scope of a WiredTiger connection handle, since
 * applications may need to generate configuration strings prior to calling
 * ::wiredtiger_open.
 * @param session the session handle to be used for error reporting. If NULL
 *        error messages will be written to stdout.
 * @param config the configuration string being parsed. The string must
 *        remain valid for the lifetime of the parser handle.
 * @param len the number of valid bytes in \c config
 * @param[out] config_parserp A pointer to the newly opened handle
 * @errors
 */
int wiredtiger_config_parser_open(WT_SESSION *session,
    const char *config, size_t len, WT_CONFIG_PARSER **config_parserp);

/*!
 * A handle that can be used to search and traverse configuration strings
 * compatible with WiredTiger APIs.
 * To parse the contents of a list or nested configuration string use a new
 * configuration parser handle based on the content of the ::WT_CONFIG_ITEM
 * retrieved from the parent configuration string.
 *
 * @section config_parse_examples Configuration String Parsing examples
 *
 * This could be used in C to create a configuration parser as follows:
 *
 * @snippet ex_config_parse.c Create a configuration parser
 *
 * Once the parser has been created the content can be queried directly:
 *
 * @snippet ex_config_parse.c get
 *
 * Or the content can be traversed linearly:
 *
 * @snippet ex_config_parse.c next
 *
 * Nested configuration values can be queried using a shorthand notation:
 *
 * @snippet ex_config_parse.c nested get
 *
 * Nested configuration values can be traversed using multiple
 * ::WT_CONFIG_PARSER handles:
 *
 * @snippet ex_config_parse.c nested traverse
 */
struct __wt_config_parser {

	/*!
	 * Close the configuration scanner releasing any resources.
	 *
	 * @param config_parser the configuration parser handle
	 * @errors
	 *
	 */
	int __F(close)(WT_CONFIG_PARSER *config_parser);

	/*!
	 * Return the next key/value pair.
	 *
	 * When iteration would pass the end of the configuration string
	 * ::WT_NOTFOUND will be returned.
	 *
	 * If an item has no explicitly assigned value, the item will be
	 * returned in \c key and the \c value will be set to the boolean
	 * \c "true" value.
	 *
	 * @param config_parser the configuration parser handle
	 * @param key the returned key
	 * @param value the returned value
	 * @errors
	 *
	 */
	int __F(next)(WT_CONFIG_PARSER *config_parser,
	    WT_CONFIG_ITEM *key, WT_CONFIG_ITEM *value);

	/*!
	 * Return the value of an item in the configuration string.
	 *
	 * @param config_parser the configuration parser handle
	 * @param key configuration key string
	 * @param value the returned value
	 * @errors
	 *
	 */
	int __F(get)(WT_CONFIG_PARSER *config_parser,
	    const char *key, WT_CONFIG_ITEM *value);
};

#endif /* !defined(SWIG) */
/*! @} */

/*!
 * Get version information.
 *
 * @snippet ex_all.c Get the WiredTiger library version #1
 * @snippet ex_all.c Get the WiredTiger library version #2
 *
 * @param majorp a location where the major version number is returned
 * @param minorp a location where the minor version number is returned
 * @param patchp a location where the patch version number is returned
 * @returns a string representation of the version
 */
const char *wiredtiger_version(int *majorp, int *minorp, int *patchp);

/*******************************************
 * Error returns
 *******************************************/
/*!
 * @anchor error_returns
 * @name Error returns
 * Most functions and methods in WiredTiger return an integer code indicating
 * whether the operation succeeded or failed.  A return of zero indicates
 * success, all non-zero return values indicate some kind of failure.
 *
 * WiredTiger reserves all values from -31,800 to -31,999 as possible error
 * return values.  WiredTiger may also return C99/POSIX error codes such as
 * \c ENOMEM, \c EINVAL and \c ENOTSUP, with the usual meanings.
 *
 * The following are all of the WiredTiger-specific error returns:
 * @{
 */
/*
 * DO NOT EDIT: automatically built by dist/api_err.py.
 * Error return section: BEGIN
 */
/*!
 * Conflict between concurrent operations.
 * This error is generated when an operation cannot be completed due to a
 * conflict with concurrent operations.  The operation may be retried; if a
 * transaction is in progress, it should be rolled back and the operation
 * retried in a new transaction.
 */
#define	WT_ROLLBACK	-31800
/*!
 * Attempt to insert an existing key.
 * This error is generated when the application attempts to insert a record with
 * the same key as an existing record without the 'overwrite' configuration to
 * WT_SESSION::open_cursor.
 */
#define	WT_DUPLICATE_KEY	-31801
/*!
 * Non-specific WiredTiger error.
 * This error is returned when an error is not covered by a specific error
 * return.
 */
#define	WT_ERROR	-31802
/*!
 * Item not found.
 * This error indicates an operation did not find a value to return.  This
 * includes cursor search and other operations where no record matched the
 * cursor's search key such as WT_CURSOR::update or WT_CURSOR::remove.
 */
#define	WT_NOTFOUND	-31803
/*!
 * WiredTiger library panic.
 * This error indicates an underlying problem that requires the application exit
 * and restart.
 */
#define	WT_PANIC	-31804
/*! @cond internal */
/*! Restart the operation (internal). */
#define	WT_RESTART	-31805
/*! @endcond */
/*
 * Error return section: END
 * DO NOT EDIT: automatically built by dist/api_err.py.
 */
/*! @} */

#ifndef DOXYGEN
#define	WT_DEADLOCK	WT_ROLLBACK		/* Backward compatibility */
#endif

/*! @} */

/*!
 * @defgroup wt_ext WiredTiger Extension API
 * The functions and interfaces applications use to customize and extend the
 * behavior of WiredTiger.
 * @{
 */

/*******************************************
 * Forward structure declarations for the extension API
 *******************************************/
struct __wt_config_arg;     typedef struct __wt_config_arg WT_CONFIG_ARG;

/*!
 * The interface implemented by applications to provide custom ordering of
 * records.
 *
 * Applications register their implementation with WiredTiger by calling
 * WT_CONNECTION::add_collator.  See @ref custom_collators for more
 * information.
 *
 * @snippet ex_extending.c add collator nocase
 *
 * @snippet ex_extending.c add collator prefix10
 */
struct __wt_collator {
	/*!
	 * Callback to compare keys.
	 *
	 * @param[out] cmp set to -1 if <code>key1 < key2</code>,
	 * 	0 if <code>key1 == key2</code>,
	 * 	1 if <code>key1 > key2</code>.
	 * @returns zero for success, non-zero to indicate an error.
	 *
	 * @snippet ex_all.c Implement WT_COLLATOR
	 *
	 * @snippet ex_extending.c case insensitive comparator
	 *
	 * @snippet ex_extending.c n character comparator
	 */
	int (*compare)(WT_COLLATOR *collator, WT_SESSION *session,
	    const WT_ITEM *key1, const WT_ITEM *key2, int *cmp);

	/*!
	 * If non-NULL, this callback is called to customize the collator
	 * for each data source.  If the callback returns a non-NULL
	 * collator, that instance is used instead of this one for all
	 * comparisons.
	 */
	int (*customize)(WT_COLLATOR *collator, WT_SESSION *session,
	    const char *uri, WT_CONFIG_ITEM *appcfg, WT_COLLATOR **customp);

	/*!
	 * If non-NULL, a callback performed when the database is closed.
	 *
	 * The WT_COLLATOR::terminate callback is intended to allow cleanup,
	 * the handle will not be subsequently accessed by WiredTiger.
	 */
	int (*terminate)(WT_COLLATOR *collator, WT_SESSION *session);
};

/*!
 * The interface implemented by applications to provide custom compression.
 *
 * Compressors must implement the WT_COMPRESSOR interface: the
 * WT_COMPRESSOR::compress and WT_COMPRESSOR::decompress callbacks must be
 * specified, and WT_COMPRESSOR::pre_size is optional.  To build your own
 * compressor, use one of the compressors in \c ext/compressors as a template:
 * \c ext/nop_compress is a simple compressor that passes through data
 * unchanged, and is a reasonable starting point.
 *
 * Applications register their implementation with WiredTiger by calling
 * WT_CONNECTION::add_compressor.
 *
 * @snippet nop_compress.c WT_COMPRESSOR initialization structure
 * @snippet nop_compress.c WT_COMPRESSOR initialization function
 */
struct __wt_compressor {
	/*!
	 * Callback to compress a chunk of data.
	 *
	 * WT_COMPRESSOR::compress takes a source buffer and a destination
	 * buffer, by default of the same size.  If the callback can compress
	 * the buffer to a smaller size in the destination, it does so, sets
	 * the \c compression_failed return to 0 and returns 0.  If compression
	 * does not produce a smaller result, the callback sets the
	 * \c compression_failed return to 1 and returns 0. If another
	 * error occurs, it returns an errno or WiredTiger error code.
	 *
	 * On entry, \c src will point to memory, with the length of the memory
	 * in \c src_len.  After successful completion, the callback should
	 * return \c 0 and set \c result_lenp to the number of bytes required
	 * for the compressed representation.
	 *
	 * On entry, \c dst points to the destination buffer with a length
	 * of \c dst_len.  If the WT_COMPRESSOR::pre_size method is specified,
	 * the destination buffer will be at least the size returned by that
	 * method; otherwise, the destination buffer will be at least as large
	 * as \c src_len.
	 *
	 * If compression would not shrink the data or the \c dst buffer is not
	 * large enough to hold the compressed data, the callback should set
	 * \c compression_failed to a non-zero value and return 0.
	 *
	 * @param[in] src the data to compress
	 * @param[in] src_len the length of the data to compress
	 * @param[in] dst the destination buffer
	 * @param[in] dst_len the length of the destination buffer
	 * @param[out] result_lenp the length of the compressed data
	 * @param[out] compression_failed non-zero if compression did not
	 * decrease the length of the data (compression may not have completed)
	 * @returns zero for success, non-zero to indicate an error.
	 *
	 * @snippet nop_compress.c WT_COMPRESSOR compress
	 */
	int (*compress)(WT_COMPRESSOR *compressor, WT_SESSION *session,
	    uint8_t *src, size_t src_len,
	    uint8_t *dst, size_t dst_len,
	    size_t *result_lenp, int *compression_failed);

	/*!
	 * Callback to compress a list of byte strings.
	 *
	 * WT_COMPRESSOR::compress_raw gives applications fine-grained control
	 * over disk block size when writing row-store or variable-length
	 * column-store pages.  Where this level of control is not required by
	 * the underlying storage device, set the WT_COMPRESSOR::compress_raw
	 * callback to \c NULL and WiredTiger will internally split each page
	 * into blocks, each block then compressed by WT_COMPRESSOR::compress.
	 *
	 * WT_COMPRESSOR::compress_raw takes a source buffer and an array of
	 * 0-based offsets of byte strings in that buffer.  The callback then
	 * encodes none, some or all of the byte strings and copies the encoded
	 * representation into a destination buffer.  The callback returns the
	 * number of byte strings encoded and the bytes needed for the encoded
	 * representation.   The encoded representation has header information
	 * prepended and is written as a block to the underlying file object.
	 *
	 * On entry, \c page_max is the configured maximum size for objects of
	 * this type.  (This value is provided for convenience, and will be
	 * either the \c internal_page_max or \c leaf_page_max value specified
	 * to WT_SESSION::create when the object was created.)
	 *
	 * On entry, \c split_pct is the configured Btree page split size for
	 * this object.  (This value is provided for convenience, and will be
	 * the \c split_pct value specified to WT_SESSION::create when the
	 * object was created.)
	 *
	 * On entry, \c extra is a count of additional bytes that will be added
	 * to the encoded representation before it is written.  In other words,
	 * if the target write size is 8KB, the returned encoded representation
	 * should be less than or equal to (8KB - \c extra).  The method does
	 * not need to skip bytes in the destination buffer based on \c extra,
	 * the method should only use \c extra to decide how many bytes to store
	 * into the destination buffer for its ideal block size.
	 *
	 * On entry, \c src points to the source buffer; \c offsets is an array
	 * of \c slots 0-based offsets into \c src, where each offset is the
	 * start of a byte string, except for the last offset, which is the
	 * offset of the first byte past the end of the last byte string.  (In
	 * other words, <code>offsets[0]</code> will be 0, the offset of the
	 * first byte of the first byte string in \c src, and
	 * <code>offsets[slots]</code> is the total length of all of the byte
	 * strings in the \c src buffer.)
	 *
	 * On entry, \c dst points to the destination buffer with a length
	 * of \c dst_len.  If the WT_COMPRESSOR::pre_size method is specified,
	 * the destination buffer will be at least the size returned by that
	 * method; otherwise, the destination buffer will be at least the
	 * maximum size for the page being written (that is, when writing a
	 * row-store leaf page, the destination buffer will be at least as
	 * large as the \c leaf_page_max configuration value).
	 *
	 * After successful completion, the callback should return \c 0, and
	 * set \c result_slotsp to the number of byte strings encoded and
	 * \c result_lenp to the bytes needed for the encoded representation.
	 *
	 * There is no requirement the callback encode any or all of the byte
	 * strings passed by WiredTiger.  If the callback does not encode any
	 * of the byte strings and compression should not be retried, the
	 * callback should set \c result_slotsp to 0.
	 *
	 * If the callback does not encode any of the byte strings and
	 * compression should be retried with additional byte strings, the
	 * callback must return \c EAGAIN.  In that case, WiredTiger will
	 * accumulate more rows and repeat the call.
	 *
	 * If there are no more rows to accumulate or the callback indicates
	 * that it cannot be retried, WiredTiger writes the remaining rows
	 * using \c WT_COMPRESSOR::compress.
	 *
	 * On entry, \c final is zero if there are more rows to be written as
	 * part of this page (if there will be additional data provided to the
	 * callback), and non-zero if there are no more rows to be written as
	 * part of this page.  If \c final is set and the callback fails to
	 * encode any rows, WiredTiger writes the remaining rows without further
	 * calls to the callback.  If \c final is set and the callback encodes
	 * any number of rows, WiredTiger continues to call the callback until
	 * all of the rows are encoded or the callback fails to encode any rows.
	 *
	 * The WT_COMPRESSOR::compress_raw callback is intended for applications
	 * wanting to create disk blocks in specific sizes.
	 * WT_COMPRESSOR::compress_raw is not a replacement for
	 * WT_COMPRESSOR::compress: objects which WT_COMPRESSOR::compress_raw
	 * cannot handle (for example, overflow key or value items), or which
	 * WT_COMPRESSOR::compress_raw chooses not to compress for any reason
	 * (for example, if WT_COMPRESSOR::compress_raw callback chooses not to
	 * compress a small number of rows, but the page being written has no
	 * more rows to accumulate), will be passed to WT_COMPRESSOR::compress.
	 *
	 * The WT_COMPRESSOR::compress_raw callback is only called for objects
	 * where it is applicable, that is, for row-store and variable-length
	 * column-store objects, where both row-store key prefix compression
	 * and row-store and variable-length column-store dictionary compression
	 * are \b not configured.  When WT_COMPRESSOR::compress_raw is not
	 * applicable, the WT_COMPRESSOR::compress callback is used instead.
	 *
	 * @param[in] page_max the configured maximum page size for this object
	 * @param[in] split_pct the configured page split size for this object
	 * @param[in] extra the count of the additional bytes
	 * @param[in] src the data to compress
	 * @param[in] offsets the byte offsets of the byte strings in src
	 * @param[in] slots the number of entries in offsets
	 * @param[in] dst the destination buffer
	 * @param[in] dst_len the length of the destination buffer
	 * @param[in] final non-zero if there are no more rows to accumulate
	 * @param[out] result_lenp the length of the compressed data
	 * @param[out] result_slotsp the number of byte offsets taken
	 * @returns zero for success, non-zero to indicate an error.
	 */
	int (*compress_raw)(WT_COMPRESSOR *compressor, WT_SESSION *session,
	    size_t page_max, int split_pct, size_t extra,
	    uint8_t *src, uint32_t *offsets, uint32_t slots,
	    uint8_t *dst, size_t dst_len,
	    int final,
	    size_t *result_lenp, uint32_t *result_slotsp);

	/*!
	 * Callback to decompress a chunk of data.
	 *
	 * WT_COMPRESSOR::decompress takes a source buffer and a destination
	 * buffer.  The contents are switched from \c compress: the
	 * source buffer is the compressed value, and the destination buffer is
	 * sized to be the original size.  If the callback successfully
	 * decompresses the source buffer to the destination buffer, it returns
	 * 0.  If an error occurs, it returns an errno or WiredTiger error code.
	 * The source buffer that WT_COMPRESSOR::decompress takes may have a
	 * size that is rounded up from the size originally produced by
	 * WT_COMPRESSOR::compress, with the remainder of the buffer set to
	 * zeroes. Most compressors do not care about this difference if the
	 * size to be decompressed can be implicitly discovered from the
	 * compressed data.  If your compressor cares, you may need to allocate
	 * space for, and store, the actual size in the compressed buffer.  See
	 * the source code for the included snappy compressor for an example.
	 *
	 * On entry, \c src will point to memory, with the length of the memory
	 * in \c src_len.  After successful completion, the callback should
	 * return \c 0 and set \c result_lenp to the number of bytes required
	 * for the decompressed representation.
	 *
	 * If the \c dst buffer is not big enough to hold the decompressed
	 * data, the callback should return an error.
	 *
	 * @param[in] src the data to decompress
	 * @param[in] src_len the length of the data to decompress
	 * @param[in] dst the destination buffer
	 * @param[in] dst_len the length of the destination buffer
	 * @param[out] result_lenp the length of the decompressed data
	 * @returns zero for success, non-zero to indicate an error.
	 *
	 * @snippet nop_compress.c WT_COMPRESSOR decompress
	 */
	int (*decompress)(WT_COMPRESSOR *compressor, WT_SESSION *session,
	    uint8_t *src, size_t src_len,
	    uint8_t *dst, size_t dst_len,
	    size_t *result_lenp);

	/*!
	 * Callback to size a destination buffer for compression
	 *
	 * WT_COMPRESSOR::pre_size is an optional callback that, given the
	 * source buffer and size, produces the size of the destination buffer
	 * to be given to WT_COMPRESSOR::compress.  This is useful for
	 * compressors that assume that the output buffer is sized for the
	 * worst case and thus no overrun checks are made.  If your compressor
	 * works like this, WT_COMPRESSOR::pre_size will need to be defined.
	 * See the source code for the snappy compressor for an example.
	 * However, if your compressor detects and avoids overruns against its
	 * target buffer, you will not need to define WT_COMPRESSOR::pre_size.
	 * When WT_COMPRESSOR::pre_size is set to NULL, the destination buffer
	 * is sized the same as the source buffer.  This is always sufficient,
	 * since a compression result that is larger than the source buffer is
	 * discarded by WiredTiger.
	 *
	 * If not NULL, this callback is called before each call to
	 * WT_COMPRESS::compress to determine the size of the destination
	 * buffer to provide.  If the callback is NULL, the destination
	 * buffer will be the same size as the source buffer.
	 *
	 * The callback should set \c result_lenp to a suitable buffer size
	 * for compression, typically the maximum length required by
	 * WT_COMPRESSOR::compress.
	 *
	 * This callback function is for compressors that require an output
	 * buffer larger than the source buffer (for example, that do not
	 * check for buffer overflow during compression).
	 *
	 * @param[in] src the data to compress
	 * @param[in] src_len the length of the data to compress
	 * @param[out] result_lenp the required destination buffer size
	 * @returns zero for success, non-zero to indicate an error.
	 *
	 * @snippet nop_compress.c WT_COMPRESSOR presize
	 */
	int (*pre_size)(WT_COMPRESSOR *compressor, WT_SESSION *session,
	    uint8_t *src, size_t src_len, size_t *result_lenp);

	/*!
	 * If non-NULL, a callback performed when the database is closed.
	 *
	 * The WT_COMPRESSOR::terminate callback is intended to allow cleanup,
	 * the handle will not be subsequently accessed by WiredTiger.
	 *
	 * @snippet nop_compress.c WT_COMPRESSOR terminate
	 */
	int (*terminate)(WT_COMPRESSOR *compressor, WT_SESSION *session);
};

/*!
 * Applications can extend WiredTiger by providing new implementations of the
 * WT_DATA_SOURCE class.  Each data source supports a different URI scheme for
 * data sources to WT_SESSION::create, WT_SESSION::open_cursor and related
 * methods.  See @ref custom_data_sources for more information.
 *
 * <b>Thread safety:</b> WiredTiger may invoke methods on the WT_DATA_SOURCE
 * interface from multiple threads concurrently.  It is the responsibility of
 * the implementation to protect any shared data.
 *
 * Applications register their implementation with WiredTiger by calling
 * WT_CONNECTION::add_data_source.
 *
 * @snippet ex_data_source.c WT_DATA_SOURCE register
 */
struct __wt_data_source {
	/*!
	 * Callback to create a new object.
	 *
	 * @snippet ex_data_source.c WT_DATA_SOURCE create
	 */
	int (*create)(WT_DATA_SOURCE *dsrc, WT_SESSION *session,
	    const char *uri, WT_CONFIG_ARG *config);

	/*!
	 * Callback to compact an object.
	 *
	 * @snippet ex_data_source.c WT_DATA_SOURCE compact
	 */
	int (*compact)(WT_DATA_SOURCE *dsrc, WT_SESSION *session,
	    const char *uri, WT_CONFIG_ARG *config);

	/*!
	 * Callback to drop an object.
	 *
	 * @snippet ex_data_source.c WT_DATA_SOURCE drop
	 */
	int (*drop)(WT_DATA_SOURCE *dsrc, WT_SESSION *session,
	    const char *uri, WT_CONFIG_ARG *config);

	/*!
	 * Callback to initialize a cursor.
	 *
	 * @snippet ex_data_source.c WT_DATA_SOURCE open_cursor
	 */
	int (*open_cursor)(WT_DATA_SOURCE *dsrc, WT_SESSION *session,
	    const char *uri, WT_CONFIG_ARG *config, WT_CURSOR **new_cursor);

	/*!
	 * Callback to rename an object.
	 *
	 * @snippet ex_data_source.c WT_DATA_SOURCE rename
	 */
	int (*rename)(WT_DATA_SOURCE *dsrc, WT_SESSION *session,
	    const char *uri, const char *newuri, WT_CONFIG_ARG *config);

	/*!
	 * Callback to salvage an object.
	 *
	 * @snippet ex_data_source.c WT_DATA_SOURCE salvage
	 */
	int (*salvage)(WT_DATA_SOURCE *dsrc, WT_SESSION *session,
	    const char *uri, WT_CONFIG_ARG *config);

	/*!
	 * Callback to truncate an object.
	 *
	 * @snippet ex_data_source.c WT_DATA_SOURCE truncate
	 */
	int (*truncate)(WT_DATA_SOURCE *dsrc, WT_SESSION *session,
	    const char *uri, WT_CONFIG_ARG *config);

	/*!
	 * Callback to truncate a range of an object.
	 *
	 * @snippet ex_data_source.c WT_DATA_SOURCE range truncate
	 */
	int (*range_truncate)(WT_DATA_SOURCE *dsrc, WT_SESSION *session,
	    WT_CURSOR *start, WT_CURSOR *stop);

	/*!
	 * Callback to verify an object.
	 *
	 * @snippet ex_data_source.c WT_DATA_SOURCE verify
	 */
	int (*verify)(WT_DATA_SOURCE *dsrc, WT_SESSION *session,
	    const char *uri, WT_CONFIG_ARG *config);

	/*!
	 * Callback to checkpoint the database.
	 *
	 * @snippet ex_data_source.c WT_DATA_SOURCE checkpoint
	 */
	int (*checkpoint)(
	    WT_DATA_SOURCE *dsrc, WT_SESSION *session, WT_CONFIG_ARG *config);

	/*!
	 * If non-NULL, a callback performed when the database is closed.
	 *
	 * The WT_DATA_SOURCE::terminate callback is intended to allow cleanup,
	 * the handle will not be subsequently accessed by WiredTiger.
	 *
	 * @snippet ex_data_source.c WT_DATA_SOURCE terminate
	 */
	int (*terminate)(WT_DATA_SOURCE *dsrc, WT_SESSION *session);
};

/*!
 * The interface implemented by applications to provide custom extraction of
 * index keys or column group values.
 *
 * Applications register implementations with WiredTiger by calling
 * WT_CONNECTION::add_extractor.  See @ref custom_extractors for more
 * information.
 *
 * @snippet ex_all.c WT_EXTRACTOR register
 */
struct __wt_extractor {
	/*!
	 * Callback to extract a value for an index or column group.
	 *
	 * @errors
	 *
	 * @snippet ex_all.c WT_EXTRACTOR
	 *
	 * @param extractor the WT_EXTRACTOR implementation
	 * @param session the current WiredTiger session
	 * @param key the table key in raw format, see @ref cursor_raw for
	 *	details
	 * @param value the table value in raw format, see @ref cursor_raw for
	 *	details
	 * @param[out] result_cursor the method should call WT_CURSOR::set_key
	 *	and WT_CURSOR::insert on this cursor to return a key.  The \c
	 *	key_format of the cursor will match that passed to
	 *	WT_SESSION::create for the index.  Multiple index keys can be
	 *	created for each record by calling WT_CURSOR::insert multiple
	 *	times.
	 */
	int (*extract)(WT_EXTRACTOR *extractor, WT_SESSION *session,
	    const WT_ITEM *key, const WT_ITEM *value,
	    WT_CURSOR *result_cursor);

	/*!
	 * If non-NULL, this callback is called to customize the extractor for
	 * each index.  If the callback returns a non-NULL extractor, that
	 * instance is used instead of this one for all comparisons.
	 */
	int (*customize)(WT_EXTRACTOR *extractor, WT_SESSION *session,
	    const char *uri, WT_CONFIG_ITEM *appcfg, WT_EXTRACTOR **customp);

	/*!
	 * If non-NULL, a callback performed when the database is closed.
	 *
	 * The WT_EXTRACTOR::terminate callback is intended to allow cleanup,
	 * the handle will not be subsequently accessed by WiredTiger.
	 */
	int (*terminate)(WT_EXTRACTOR *extractor, WT_SESSION *session);
};

/*!
 * Entry point to an extension, called when the extension is loaded.
 *
 * @param connection the connection handle
 * @param config the config information passed to WT_CONNECTION::load_extension
 * @errors
 */
extern int wiredtiger_extension_init(
    WT_CONNECTION *connection, WT_CONFIG_ARG *config);

/*!
 * Optional cleanup function for an extension, called during
 * WT_CONNECTION::close.
 *
 * @param connection the connection handle
 * @errors
 */
extern int wiredtiger_extension_terminate(WT_CONNECTION *connection);

/*! @} */

/*******************************************
 * Statistic reference.
 *******************************************/
/*!
 * @addtogroup wt
 * @{
 */
/*
 * DO NOT EDIT: automatically built by dist/api_stat.py.
 * Statistics section: BEGIN
 */

/*!
 * @name Connection statistics
 * @anchor statistics_keys
 * @anchor statistics_conn
 * Statistics are accessed through cursors with \c "statistics:" URIs.
 * Individual statistics can be queried through the cursor using the following
 * keys.  See @ref data_statistics for more information.
 * @{
 */
/*! async: number of allocation state races */
#define	WT_STAT_CONN_ASYNC_ALLOC_RACE			1000
/*! async: number of operation slots viewed for allocation */
#define	WT_STAT_CONN_ASYNC_ALLOC_VIEW			1001
/*! async: current work queue length */
#define	WT_STAT_CONN_ASYNC_CUR_QUEUE			1002
/*! async: number of flush calls */
#define	WT_STAT_CONN_ASYNC_FLUSH			1003
/*! async: number of times operation allocation failed */
#define	WT_STAT_CONN_ASYNC_FULL				1004
/*! async: maximum work queue length */
#define	WT_STAT_CONN_ASYNC_MAX_QUEUE			1005
/*! async: number of times worker found no work */
#define	WT_STAT_CONN_ASYNC_NOWORK			1006
/*! async: total allocations */
#define	WT_STAT_CONN_ASYNC_OP_ALLOC			1007
/*! async: total compact calls */
#define	WT_STAT_CONN_ASYNC_OP_COMPACT			1008
/*! async: total insert calls */
#define	WT_STAT_CONN_ASYNC_OP_INSERT			1009
/*! async: total remove calls */
#define	WT_STAT_CONN_ASYNC_OP_REMOVE			1010
/*! async: total search calls */
#define	WT_STAT_CONN_ASYNC_OP_SEARCH			1011
/*! async: total update calls */
#define	WT_STAT_CONN_ASYNC_OP_UPDATE			1012
/*! block-manager: mapped bytes read */
#define	WT_STAT_CONN_BLOCK_BYTE_MAP_READ		1013
/*! block-manager: bytes read */
#define	WT_STAT_CONN_BLOCK_BYTE_READ			1014
/*! block-manager: bytes written */
#define	WT_STAT_CONN_BLOCK_BYTE_WRITE			1015
/*! block-manager: mapped blocks read */
#define	WT_STAT_CONN_BLOCK_MAP_READ			1016
/*! block-manager: blocks pre-loaded */
#define	WT_STAT_CONN_BLOCK_PRELOAD			1017
/*! block-manager: blocks read */
#define	WT_STAT_CONN_BLOCK_READ				1018
/*! block-manager: blocks written */
#define	WT_STAT_CONN_BLOCK_WRITE			1019
/*! cache: tracked dirty bytes in the cache */
#define	WT_STAT_CONN_CACHE_BYTES_DIRTY			1020
/*! cache: bytes currently in the cache */
#define	WT_STAT_CONN_CACHE_BYTES_INUSE			1021
/*! cache: maximum bytes configured */
#define	WT_STAT_CONN_CACHE_BYTES_MAX			1022
/*! cache: bytes read into cache */
#define	WT_STAT_CONN_CACHE_BYTES_READ			1023
/*! cache: bytes written from cache */
#define	WT_STAT_CONN_CACHE_BYTES_WRITE			1024
/*! cache: pages evicted by application threads */
#define	WT_STAT_CONN_CACHE_EVICTION_APP			1025
/*! cache: checkpoint blocked page eviction */
#define	WT_STAT_CONN_CACHE_EVICTION_CHECKPOINT		1026
/*! cache: unmodified pages evicted */
#define	WT_STAT_CONN_CACHE_EVICTION_CLEAN		1027
/*! cache: page split during eviction deepened the tree */
#define	WT_STAT_CONN_CACHE_EVICTION_DEEPEN		1028
/*! cache: modified pages evicted */
#define	WT_STAT_CONN_CACHE_EVICTION_DIRTY		1029
/*! cache: pages selected for eviction unable to be evicted */
#define	WT_STAT_CONN_CACHE_EVICTION_FAIL		1030
/*! cache: pages evicted because they exceeded the in-memory maximum */
#define	WT_STAT_CONN_CACHE_EVICTION_FORCE		1031
/*! cache: failed eviction of pages that exceeded the in-memory maximum */
#define	WT_STAT_CONN_CACHE_EVICTION_FORCE_FAIL		1032
/*! cache: hazard pointer blocked page eviction */
#define	WT_STAT_CONN_CACHE_EVICTION_HAZARD		1033
/*! cache: internal pages evicted */
#define	WT_STAT_CONN_CACHE_EVICTION_INTERNAL		1034
/*! cache: eviction server candidate queue empty when topping up */
#define	WT_STAT_CONN_CACHE_EVICTION_QUEUE_EMPTY		1035
/*! cache: eviction server candidate queue not empty when topping up */
#define	WT_STAT_CONN_CACHE_EVICTION_QUEUE_NOT_EMPTY	1036
/*! cache: eviction server evicting pages */
#define	WT_STAT_CONN_CACHE_EVICTION_SERVER_EVICTING	1037
/*! cache: eviction server populating queue, but not evicting pages */
#define	WT_STAT_CONN_CACHE_EVICTION_SERVER_NOT_EVICTING	1038
/*! cache: eviction server unable to reach eviction goal */
#define	WT_STAT_CONN_CACHE_EVICTION_SLOW		1039
/*! cache: pages split during eviction */
#define	WT_STAT_CONN_CACHE_EVICTION_SPLIT		1040
/*! cache: pages walked for eviction */
#define	WT_STAT_CONN_CACHE_EVICTION_WALK		1041
/*! cache: in-memory page splits */
#define	WT_STAT_CONN_CACHE_INMEM_SPLIT			1042
/*! cache: tracked dirty pages in the cache */
#define	WT_STAT_CONN_CACHE_PAGES_DIRTY			1043
/*! cache: pages currently held in the cache */
#define	WT_STAT_CONN_CACHE_PAGES_INUSE			1044
/*! cache: pages read into cache */
#define	WT_STAT_CONN_CACHE_READ				1045
/*! cache: pages written from cache */
#define	WT_STAT_CONN_CACHE_WRITE			1046
/*! connection: pthread mutex condition wait calls */
#define	WT_STAT_CONN_COND_WAIT				1047
/*! cursor: cursor create calls */
#define	WT_STAT_CONN_CURSOR_CREATE			1048
/*! cursor: cursor insert calls */
#define	WT_STAT_CONN_CURSOR_INSERT			1049
/*! cursor: cursor next calls */
#define	WT_STAT_CONN_CURSOR_NEXT			1050
/*! cursor: cursor prev calls */
#define	WT_STAT_CONN_CURSOR_PREV			1051
/*! cursor: cursor remove calls */
#define	WT_STAT_CONN_CURSOR_REMOVE			1052
/*! cursor: cursor reset calls */
#define	WT_STAT_CONN_CURSOR_RESET			1053
/*! cursor: cursor search calls */
#define	WT_STAT_CONN_CURSOR_SEARCH			1054
/*! cursor: cursor search near calls */
#define	WT_STAT_CONN_CURSOR_SEARCH_NEAR			1055
/*! cursor: cursor update calls */
#define	WT_STAT_CONN_CURSOR_UPDATE			1056
/*! data-handle: session dhandles swept */
#define	WT_STAT_CONN_DH_SESSION_HANDLES			1057
/*! data-handle: session sweep attempts */
#define	WT_STAT_CONN_DH_SESSION_SWEEPS			1058
/*! connection: files currently open */
#define	WT_STAT_CONN_FILE_OPEN				1059
/*! log: log buffer size increases */
#define	WT_STAT_CONN_LOG_BUFFER_GROW			1060
/*! log: total log buffer size */
#define	WT_STAT_CONN_LOG_BUFFER_SIZE			1061
/*! log: log bytes of payload data */
#define	WT_STAT_CONN_LOG_BYTES_PAYLOAD			1062
/*! log: log bytes written */
#define	WT_STAT_CONN_LOG_BYTES_WRITTEN			1063
/*! log: yields waiting for previous log file close */
#define	WT_STAT_CONN_LOG_CLOSE_YIELDS			1064
/*! log: total size of compressed records */
#define	WT_STAT_CONN_LOG_COMPRESS_LEN			1065
/*! log: total in-memory size of compressed records */
#define	WT_STAT_CONN_LOG_COMPRESS_MEM			1066
/*! log: log records not compressed */
#define	WT_STAT_CONN_LOG_COMPRESS_WRITE_FAILS		1067
/*! log: log records compressed */
#define	WT_STAT_CONN_LOG_COMPRESS_WRITES		1068
/*! log: maximum log file size */
<<<<<<< HEAD
#define	WT_STAT_CONN_LOG_MAX_FILESIZE			1069
/*! log: pre-allocated log files prepared */
#define	WT_STAT_CONN_LOG_PREALLOC_FILES			1070
/*! log: number of pre-allocated log files to create */
#define	WT_STAT_CONN_LOG_PREALLOC_MAX			1071
/*! log: pre-allocated log files used */
#define	WT_STAT_CONN_LOG_PREALLOC_USED			1072
/*! log: log read operations */
#define	WT_STAT_CONN_LOG_READS				1073
/*! log: records processed by log scan */
#define	WT_STAT_CONN_LOG_SCAN_RECORDS			1074
/*! log: log scan records requiring two reads */
#define	WT_STAT_CONN_LOG_SCAN_REREADS			1075
/*! log: log scan operations */
#define	WT_STAT_CONN_LOG_SCANS				1076
/*! log: consolidated slot closures */
#define	WT_STAT_CONN_LOG_SLOT_CLOSES			1077
/*! log: logging bytes consolidated */
#define	WT_STAT_CONN_LOG_SLOT_CONSOLIDATED		1078
/*! log: consolidated slot joins */
#define	WT_STAT_CONN_LOG_SLOT_JOINS			1079
/*! log: consolidated slot join races */
#define	WT_STAT_CONN_LOG_SLOT_RACES			1080
/*! log: slots selected for switching that were unavailable */
#define	WT_STAT_CONN_LOG_SLOT_SWITCH_FAILS		1081
/*! log: record size exceeded maximum */
#define	WT_STAT_CONN_LOG_SLOT_TOOBIG			1082
/*! log: failed to find a slot large enough for record */
#define	WT_STAT_CONN_LOG_SLOT_TOOSMALL			1083
/*! log: consolidated slot join transitions */
#define	WT_STAT_CONN_LOG_SLOT_TRANSITIONS		1084
/*! log: log sync operations */
#define	WT_STAT_CONN_LOG_SYNC				1085
/*! log: log write operations */
#define	WT_STAT_CONN_LOG_WRITES				1086
/*! LSM: sleep for LSM checkpoint throttle */
#define	WT_STAT_CONN_LSM_CHECKPOINT_THROTTLE		1087
/*! LSM: sleep for LSM merge throttle */
#define	WT_STAT_CONN_LSM_MERGE_THROTTLE			1088
/*! LSM: rows merged in an LSM tree */
#define	WT_STAT_CONN_LSM_ROWS_MERGED			1089
/*! LSM: application work units currently queued */
#define	WT_STAT_CONN_LSM_WORK_QUEUE_APP			1090
/*! LSM: merge work units currently queued */
#define	WT_STAT_CONN_LSM_WORK_QUEUE_MANAGER		1091
/*! LSM: tree queue hit maximum */
#define	WT_STAT_CONN_LSM_WORK_QUEUE_MAX			1092
/*! LSM: switch work units currently queued */
#define	WT_STAT_CONN_LSM_WORK_QUEUE_SWITCH		1093
/*! LSM: tree maintenance operations scheduled */
#define	WT_STAT_CONN_LSM_WORK_UNITS_CREATED		1094
/*! LSM: tree maintenance operations discarded */
#define	WT_STAT_CONN_LSM_WORK_UNITS_DISCARDED		1095
/*! LSM: tree maintenance operations executed */
#define	WT_STAT_CONN_LSM_WORK_UNITS_DONE		1096
/*! connection: memory allocations */
#define	WT_STAT_CONN_MEMORY_ALLOCATION			1097
/*! connection: memory frees */
#define	WT_STAT_CONN_MEMORY_FREE			1098
/*! connection: memory re-allocations */
#define	WT_STAT_CONN_MEMORY_GROW			1099
/*! connection: total read I/Os */
#define	WT_STAT_CONN_READ_IO				1100
/*! reconciliation: page reconciliation calls */
#define	WT_STAT_CONN_REC_PAGES				1101
/*! reconciliation: page reconciliation calls for eviction */
#define	WT_STAT_CONN_REC_PAGES_EVICTION			1102
/*! reconciliation: split bytes currently awaiting free */
#define	WT_STAT_CONN_REC_SPLIT_STASHED_BYTES		1103
/*! reconciliation: split objects currently awaiting free */
#define	WT_STAT_CONN_REC_SPLIT_STASHED_OBJECTS		1104
/*! connection: pthread mutex shared lock read-lock calls */
#define	WT_STAT_CONN_RWLOCK_READ			1105
/*! connection: pthread mutex shared lock write-lock calls */
#define	WT_STAT_CONN_RWLOCK_WRITE			1106
/*! session: open cursor count */
#define	WT_STAT_CONN_SESSION_CURSOR_OPEN		1107
/*! session: open session count */
#define	WT_STAT_CONN_SESSION_OPEN			1108
/*! transaction: transaction begins */
#define	WT_STAT_CONN_TXN_BEGIN				1109
/*! transaction: transaction checkpoints */
#define	WT_STAT_CONN_TXN_CHECKPOINT			1110
/*! transaction: transaction checkpoint currently running */
#define	WT_STAT_CONN_TXN_CHECKPOINT_RUNNING		1111
/*! transaction: transaction checkpoint max time (msecs) */
#define	WT_STAT_CONN_TXN_CHECKPOINT_TIME_MAX		1112
/*! transaction: transaction checkpoint min time (msecs) */
#define	WT_STAT_CONN_TXN_CHECKPOINT_TIME_MIN		1113
/*! transaction: transaction checkpoint most recent time (msecs) */
#define	WT_STAT_CONN_TXN_CHECKPOINT_TIME_RECENT		1114
/*! transaction: transaction checkpoint total time (msecs) */
#define	WT_STAT_CONN_TXN_CHECKPOINT_TIME_TOTAL		1115
/*! transaction: transactions committed */
#define	WT_STAT_CONN_TXN_COMMIT				1116
/*! transaction: transaction failures due to cache overflow */
#define	WT_STAT_CONN_TXN_FAIL_CACHE			1117
/*! transaction: transaction range of IDs currently pinned */
#define	WT_STAT_CONN_TXN_PINNED_RANGE			1118
/*! transaction: transactions rolled back */
#define	WT_STAT_CONN_TXN_ROLLBACK			1119
/*! connection: total write I/Os */
#define	WT_STAT_CONN_WRITE_IO				1120
=======
#define	WT_STAT_CONN_LOG_MAX_FILESIZE			1065
/*! log: pre-allocated log files prepared */
#define	WT_STAT_CONN_LOG_PREALLOC_FILES			1066
/*! log: number of pre-allocated log files to create */
#define	WT_STAT_CONN_LOG_PREALLOC_MAX			1067
/*! log: pre-allocated log files used */
#define	WT_STAT_CONN_LOG_PREALLOC_USED			1068
/*! log: log read operations */
#define	WT_STAT_CONN_LOG_READS				1069
/*! log: records processed by log scan */
#define	WT_STAT_CONN_LOG_SCAN_RECORDS			1070
/*! log: log scan records requiring two reads */
#define	WT_STAT_CONN_LOG_SCAN_REREADS			1071
/*! log: log scan operations */
#define	WT_STAT_CONN_LOG_SCANS				1072
/*! log: consolidated slot closures */
#define	WT_STAT_CONN_LOG_SLOT_CLOSES			1073
/*! log: logging bytes consolidated */
#define	WT_STAT_CONN_LOG_SLOT_CONSOLIDATED		1074
/*! log: consolidated slot joins */
#define	WT_STAT_CONN_LOG_SLOT_JOINS			1075
/*! log: consolidated slot join races */
#define	WT_STAT_CONN_LOG_SLOT_RACES			1076
/*! log: slots selected for switching that were unavailable */
#define	WT_STAT_CONN_LOG_SLOT_SWITCH_FAILS		1077
/*! log: record size exceeded maximum */
#define	WT_STAT_CONN_LOG_SLOT_TOOBIG			1078
/*! log: failed to find a slot large enough for record */
#define	WT_STAT_CONN_LOG_SLOT_TOOSMALL			1079
/*! log: consolidated slot join transitions */
#define	WT_STAT_CONN_LOG_SLOT_TRANSITIONS		1080
/*! log: log sync operations */
#define	WT_STAT_CONN_LOG_SYNC				1081
/*! log: log write operations */
#define	WT_STAT_CONN_LOG_WRITES				1082
/*! LSM: sleep for LSM checkpoint throttle */
#define	WT_STAT_CONN_LSM_CHECKPOINT_THROTTLE		1083
/*! LSM: sleep for LSM merge throttle */
#define	WT_STAT_CONN_LSM_MERGE_THROTTLE			1084
/*! LSM: rows merged in an LSM tree */
#define	WT_STAT_CONN_LSM_ROWS_MERGED			1085
/*! LSM: application work units currently queued */
#define	WT_STAT_CONN_LSM_WORK_QUEUE_APP			1086
/*! LSM: merge work units currently queued */
#define	WT_STAT_CONN_LSM_WORK_QUEUE_MANAGER		1087
/*! LSM: tree queue hit maximum */
#define	WT_STAT_CONN_LSM_WORK_QUEUE_MAX			1088
/*! LSM: switch work units currently queued */
#define	WT_STAT_CONN_LSM_WORK_QUEUE_SWITCH		1089
/*! LSM: tree maintenance operations scheduled */
#define	WT_STAT_CONN_LSM_WORK_UNITS_CREATED		1090
/*! LSM: tree maintenance operations discarded */
#define	WT_STAT_CONN_LSM_WORK_UNITS_DISCARDED		1091
/*! LSM: tree maintenance operations executed */
#define	WT_STAT_CONN_LSM_WORK_UNITS_DONE		1092
/*! connection: memory allocations */
#define	WT_STAT_CONN_MEMORY_ALLOCATION			1093
/*! connection: memory frees */
#define	WT_STAT_CONN_MEMORY_FREE			1094
/*! connection: memory re-allocations */
#define	WT_STAT_CONN_MEMORY_GROW			1095
/*! connection: total read I/Os */
#define	WT_STAT_CONN_READ_IO				1096
/*! reconciliation: page reconciliation calls */
#define	WT_STAT_CONN_REC_PAGES				1097
/*! reconciliation: page reconciliation calls for eviction */
#define	WT_STAT_CONN_REC_PAGES_EVICTION			1098
/*! reconciliation: split bytes currently awaiting free */
#define	WT_STAT_CONN_REC_SPLIT_STASHED_BYTES		1099
/*! reconciliation: split objects currently awaiting free */
#define	WT_STAT_CONN_REC_SPLIT_STASHED_OBJECTS		1100
/*! connection: pthread mutex shared lock read-lock calls */
#define	WT_STAT_CONN_RWLOCK_READ			1101
/*! connection: pthread mutex shared lock write-lock calls */
#define	WT_STAT_CONN_RWLOCK_WRITE			1102
/*! session: open cursor count */
#define	WT_STAT_CONN_SESSION_CURSOR_OPEN		1103
/*! session: open session count */
#define	WT_STAT_CONN_SESSION_OPEN			1104
/*! transaction: transaction begins */
#define	WT_STAT_CONN_TXN_BEGIN				1105
/*! transaction: transaction checkpoints */
#define	WT_STAT_CONN_TXN_CHECKPOINT			1106
/*! transaction: transaction checkpoint currently running */
#define	WT_STAT_CONN_TXN_CHECKPOINT_RUNNING		1107
/*! transaction: transaction checkpoint max time (msecs) */
#define	WT_STAT_CONN_TXN_CHECKPOINT_TIME_MAX		1108
/*! transaction: transaction checkpoint min time (msecs) */
#define	WT_STAT_CONN_TXN_CHECKPOINT_TIME_MIN		1109
/*! transaction: transaction checkpoint most recent time (msecs) */
#define	WT_STAT_CONN_TXN_CHECKPOINT_TIME_RECENT		1110
/*! transaction: transaction checkpoint total time (msecs) */
#define	WT_STAT_CONN_TXN_CHECKPOINT_TIME_TOTAL		1111
/*! transaction: transactions committed */
#define	WT_STAT_CONN_TXN_COMMIT				1112
/*! transaction: transaction failures due to cache overflow */
#define	WT_STAT_CONN_TXN_FAIL_CACHE			1113
/*! transaction: transaction range of IDs currently pinned */
#define	WT_STAT_CONN_TXN_PINNED_RANGE			1114
/*! transaction: transactions rolled back */
#define	WT_STAT_CONN_TXN_ROLLBACK			1115
/*! connection: total write I/Os */
#define	WT_STAT_CONN_WRITE_IO				1116
>>>>>>> b3e85797

/*!
 * @}
 * @name Statistics for data sources
 * @anchor statistics_dsrc
 * @{
 */
/*! block-manager: file allocation unit size */
#define	WT_STAT_DSRC_ALLOCATION_SIZE			2000
/*! block-manager: blocks allocated */
#define	WT_STAT_DSRC_BLOCK_ALLOC			2001
/*! block-manager: checkpoint size */
#define	WT_STAT_DSRC_BLOCK_CHECKPOINT_SIZE		2002
/*! block-manager: allocations requiring file extension */
#define	WT_STAT_DSRC_BLOCK_EXTENSION			2003
/*! block-manager: blocks freed */
#define	WT_STAT_DSRC_BLOCK_FREE				2004
/*! block-manager: file magic number */
#define	WT_STAT_DSRC_BLOCK_MAGIC			2005
/*! block-manager: file major version number */
#define	WT_STAT_DSRC_BLOCK_MAJOR			2006
/*! block-manager: minor version number */
#define	WT_STAT_DSRC_BLOCK_MINOR			2007
/*! block-manager: file bytes available for reuse */
#define	WT_STAT_DSRC_BLOCK_REUSE_BYTES			2008
/*! block-manager: file size in bytes */
#define	WT_STAT_DSRC_BLOCK_SIZE				2009
/*! LSM: bloom filters in the LSM tree */
#define	WT_STAT_DSRC_BLOOM_COUNT			2010
/*! LSM: bloom filter false positives */
#define	WT_STAT_DSRC_BLOOM_FALSE_POSITIVE		2011
/*! LSM: bloom filter hits */
#define	WT_STAT_DSRC_BLOOM_HIT				2012
/*! LSM: bloom filter misses */
#define	WT_STAT_DSRC_BLOOM_MISS				2013
/*! LSM: bloom filter pages evicted from cache */
#define	WT_STAT_DSRC_BLOOM_PAGE_EVICT			2014
/*! LSM: bloom filter pages read into cache */
#define	WT_STAT_DSRC_BLOOM_PAGE_READ			2015
/*! LSM: total size of bloom filters */
#define	WT_STAT_DSRC_BLOOM_SIZE				2016
/*! btree: column-store variable-size deleted values */
#define	WT_STAT_DSRC_BTREE_COLUMN_DELETED		2017
/*! btree: column-store fixed-size leaf pages */
#define	WT_STAT_DSRC_BTREE_COLUMN_FIX			2018
/*! btree: column-store internal pages */
#define	WT_STAT_DSRC_BTREE_COLUMN_INTERNAL		2019
/*! btree: column-store variable-size leaf pages */
#define	WT_STAT_DSRC_BTREE_COLUMN_VARIABLE		2020
/*! btree: pages rewritten by compaction */
#define	WT_STAT_DSRC_BTREE_COMPACT_REWRITE		2021
/*! btree: number of key/value pairs */
#define	WT_STAT_DSRC_BTREE_ENTRIES			2022
/*! btree: fixed-record size */
#define	WT_STAT_DSRC_BTREE_FIXED_LEN			2023
/*! btree: maximum tree depth */
#define	WT_STAT_DSRC_BTREE_MAXIMUM_DEPTH		2024
/*! btree: maximum internal page item size */
#define	WT_STAT_DSRC_BTREE_MAXINTLITEM			2025
/*! btree: maximum internal page size */
#define	WT_STAT_DSRC_BTREE_MAXINTLPAGE			2026
/*! btree: maximum leaf page item size */
#define	WT_STAT_DSRC_BTREE_MAXLEAFITEM			2027
/*! btree: maximum leaf page size */
#define	WT_STAT_DSRC_BTREE_MAXLEAFPAGE			2028
/*! btree: overflow pages */
#define	WT_STAT_DSRC_BTREE_OVERFLOW			2029
/*! btree: row-store internal pages */
#define	WT_STAT_DSRC_BTREE_ROW_INTERNAL			2030
/*! btree: row-store leaf pages */
#define	WT_STAT_DSRC_BTREE_ROW_LEAF			2031
/*! cache: bytes read into cache */
#define	WT_STAT_DSRC_CACHE_BYTES_READ			2032
/*! cache: bytes written from cache */
#define	WT_STAT_DSRC_CACHE_BYTES_WRITE			2033
/*! cache: checkpoint blocked page eviction */
#define	WT_STAT_DSRC_CACHE_EVICTION_CHECKPOINT		2034
/*! cache: unmodified pages evicted */
#define	WT_STAT_DSRC_CACHE_EVICTION_CLEAN		2035
/*! cache: modified pages evicted */
#define	WT_STAT_DSRC_CACHE_EVICTION_DIRTY		2036
/*! cache: data source pages selected for eviction unable to be evicted */
#define	WT_STAT_DSRC_CACHE_EVICTION_FAIL		2037
/*! cache: hazard pointer blocked page eviction */
#define	WT_STAT_DSRC_CACHE_EVICTION_HAZARD		2038
/*! cache: internal pages evicted */
#define	WT_STAT_DSRC_CACHE_EVICTION_INTERNAL		2039
/*! cache: in-memory page splits */
#define	WT_STAT_DSRC_CACHE_INMEM_SPLIT			2040
/*! cache: overflow values cached in memory */
#define	WT_STAT_DSRC_CACHE_OVERFLOW_VALUE		2041
/*! cache: pages read into cache */
#define	WT_STAT_DSRC_CACHE_READ				2042
/*! cache: overflow pages read into cache */
#define	WT_STAT_DSRC_CACHE_READ_OVERFLOW		2043
/*! cache: pages written from cache */
#define	WT_STAT_DSRC_CACHE_WRITE			2044
/*! compression: raw compression call failed, no additional data available */
#define	WT_STAT_DSRC_COMPRESS_RAW_FAIL			2045
/*! compression: raw compression call failed, additional data available */
#define	WT_STAT_DSRC_COMPRESS_RAW_FAIL_TEMPORARY	2046
/*! compression: raw compression call succeeded */
#define	WT_STAT_DSRC_COMPRESS_RAW_OK			2047
/*! compression: compressed pages read */
#define	WT_STAT_DSRC_COMPRESS_READ			2048
/*! compression: compressed pages written */
#define	WT_STAT_DSRC_COMPRESS_WRITE			2049
/*! compression: page written failed to compress */
#define	WT_STAT_DSRC_COMPRESS_WRITE_FAIL		2050
/*! compression: page written was too small to compress */
#define	WT_STAT_DSRC_COMPRESS_WRITE_TOO_SMALL		2051
/*! cursor: create calls */
#define	WT_STAT_DSRC_CURSOR_CREATE			2052
/*! cursor: insert calls */
#define	WT_STAT_DSRC_CURSOR_INSERT			2053
/*! cursor: bulk-loaded cursor-insert calls */
#define	WT_STAT_DSRC_CURSOR_INSERT_BULK			2054
/*! cursor: cursor-insert key and value bytes inserted */
#define	WT_STAT_DSRC_CURSOR_INSERT_BYTES		2055
/*! cursor: next calls */
#define	WT_STAT_DSRC_CURSOR_NEXT			2056
/*! cursor: prev calls */
#define	WT_STAT_DSRC_CURSOR_PREV			2057
/*! cursor: remove calls */
#define	WT_STAT_DSRC_CURSOR_REMOVE			2058
/*! cursor: cursor-remove key bytes removed */
#define	WT_STAT_DSRC_CURSOR_REMOVE_BYTES		2059
/*! cursor: reset calls */
#define	WT_STAT_DSRC_CURSOR_RESET			2060
/*! cursor: search calls */
#define	WT_STAT_DSRC_CURSOR_SEARCH			2061
/*! cursor: search near calls */
#define	WT_STAT_DSRC_CURSOR_SEARCH_NEAR			2062
/*! cursor: update calls */
#define	WT_STAT_DSRC_CURSOR_UPDATE			2063
/*! cursor: cursor-update value bytes updated */
#define	WT_STAT_DSRC_CURSOR_UPDATE_BYTES		2064
/*! LSM: sleep for LSM checkpoint throttle */
#define	WT_STAT_DSRC_LSM_CHECKPOINT_THROTTLE		2065
/*! LSM: chunks in the LSM tree */
#define	WT_STAT_DSRC_LSM_CHUNK_COUNT			2066
/*! LSM: highest merge generation in the LSM tree */
#define	WT_STAT_DSRC_LSM_GENERATION_MAX			2067
/*! LSM: queries that could have benefited from a Bloom filter that did
 * not exist */
#define	WT_STAT_DSRC_LSM_LOOKUP_NO_BLOOM		2068
/*! LSM: sleep for LSM merge throttle */
#define	WT_STAT_DSRC_LSM_MERGE_THROTTLE			2069
/*! reconciliation: dictionary matches */
#define	WT_STAT_DSRC_REC_DICTIONARY			2070
/*! reconciliation: internal page multi-block writes */
#define	WT_STAT_DSRC_REC_MULTIBLOCK_INTERNAL		2071
/*! reconciliation: leaf page multi-block writes */
#define	WT_STAT_DSRC_REC_MULTIBLOCK_LEAF		2072
/*! reconciliation: maximum blocks required for a page */
#define	WT_STAT_DSRC_REC_MULTIBLOCK_MAX			2073
/*! reconciliation: internal-page overflow keys */
#define	WT_STAT_DSRC_REC_OVERFLOW_KEY_INTERNAL		2074
/*! reconciliation: leaf-page overflow keys */
#define	WT_STAT_DSRC_REC_OVERFLOW_KEY_LEAF		2075
/*! reconciliation: overflow values written */
#define	WT_STAT_DSRC_REC_OVERFLOW_VALUE			2076
/*! reconciliation: pages deleted */
#define	WT_STAT_DSRC_REC_PAGE_DELETE			2077
/*! reconciliation: page checksum matches */
#define	WT_STAT_DSRC_REC_PAGE_MATCH			2078
/*! reconciliation: page reconciliation calls */
#define	WT_STAT_DSRC_REC_PAGES				2079
/*! reconciliation: page reconciliation calls for eviction */
#define	WT_STAT_DSRC_REC_PAGES_EVICTION			2080
/*! reconciliation: leaf page key bytes discarded using prefix compression */
#define	WT_STAT_DSRC_REC_PREFIX_COMPRESSION		2081
/*! reconciliation: internal page key bytes discarded using suffix
 * compression */
#define	WT_STAT_DSRC_REC_SUFFIX_COMPRESSION		2082
/*! session: object compaction */
#define	WT_STAT_DSRC_SESSION_COMPACT			2083
/*! session: open cursor count */
#define	WT_STAT_DSRC_SESSION_CURSOR_OPEN		2084
/*! transaction: update conflicts */
#define	WT_STAT_DSRC_TXN_UPDATE_CONFLICT		2085
/*! @} */
/*
 * Statistics section: END
 * DO NOT EDIT: automatically built by dist/api_stat.py.
 */
/*!
 * @name Log record and operation types
 * @anchor log_types
 * @{
 */
/*
 * DO NOT EDIT: automatically built by dist/log.py.
 * Log record declarations: BEGIN
 */
/*! invalid operation */
#define	WT_LOGOP_INVALID	0
/*! checkpoint */
#define	WT_LOGREC_CHECKPOINT	0
/*! transaction commit */
#define	WT_LOGREC_COMMIT	1
/*! file sync */
#define	WT_LOGREC_FILE_SYNC	2
/*! message */
#define	WT_LOGREC_MESSAGE	3
/*! column put */
#define	WT_LOGOP_COL_PUT	1
/*! column remove */
#define	WT_LOGOP_COL_REMOVE	2
/*! column truncate */
#define	WT_LOGOP_COL_TRUNCATE	3
/*! row put */
#define	WT_LOGOP_ROW_PUT	4
/*! row remove */
#define	WT_LOGOP_ROW_REMOVE	5
/*! row truncate */
#define	WT_LOGOP_ROW_TRUNCATE	6
/*
 * Log record declarations: END
 * DO NOT EDIT: automatically built by dist/log.py.
 */
/*! @} */
/*! @} */

#undef __F

#if defined(__cplusplus)
}
#endif
#endif /* __WIREDTIGER_H_ */<|MERGE_RESOLUTION|>--- conflicted
+++ resolved
@@ -1881,7 +1881,6 @@
  * defined below.}
  * @config{&nbsp;&nbsp;&nbsp;&nbsp;archive, automatically
  * archive unneeded log files., a boolean flag; default \c true.}
-<<<<<<< HEAD
  * @config{&nbsp;&nbsp;&nbsp;&nbsp;compressor, configure a compressor for log
  * records.  Permitted values are empty (off) or \c "bzip2"\, \c "snappy" or
  * custom compression engine \c "name" created with
@@ -1896,19 +1895,6 @@
  * are created relative to the database home., a string; default \c "".}
  * @config{&nbsp;&nbsp;&nbsp;&nbsp;prealloc, pre-allocate log files., a boolean
  * flag; default \c true.}
-=======
- * @config{&nbsp;&nbsp;&nbsp;&nbsp;enabled, enable logging subsystem., a boolean
- * flag; default \c false.}
- * @config{&nbsp;&nbsp;&nbsp;&nbsp;file_max, the
- * maximum size of log files., an integer between 100KB and 2GB; default \c
- * 100MB.}
- * @config{&nbsp;&nbsp;&nbsp;&nbsp;path, the path to a directory into
- * which the log files are written.  If the value is not an absolute path name\,
- * the files are created relative to the database home., a string; default \c
- * "".}
- * @config{&nbsp;&nbsp;&nbsp;&nbsp;prealloc, pre-allocate log files., a
- * boolean flag; default \c true.}
->>>>>>> b3e85797
  * @config{ ),,}
  * @config{lsm_manager = (, configure database wide options for LSM tree
  * management., a set of related configuration options defined below.}
@@ -3212,7 +3198,6 @@
 /*! log: log records compressed */
 #define	WT_STAT_CONN_LOG_COMPRESS_WRITES		1068
 /*! log: maximum log file size */
-<<<<<<< HEAD
 #define	WT_STAT_CONN_LOG_MAX_FILESIZE			1069
 /*! log: pre-allocated log files prepared */
 #define	WT_STAT_CONN_LOG_PREALLOC_FILES			1070
@@ -3316,111 +3301,6 @@
 #define	WT_STAT_CONN_TXN_ROLLBACK			1119
 /*! connection: total write I/Os */
 #define	WT_STAT_CONN_WRITE_IO				1120
-=======
-#define	WT_STAT_CONN_LOG_MAX_FILESIZE			1065
-/*! log: pre-allocated log files prepared */
-#define	WT_STAT_CONN_LOG_PREALLOC_FILES			1066
-/*! log: number of pre-allocated log files to create */
-#define	WT_STAT_CONN_LOG_PREALLOC_MAX			1067
-/*! log: pre-allocated log files used */
-#define	WT_STAT_CONN_LOG_PREALLOC_USED			1068
-/*! log: log read operations */
-#define	WT_STAT_CONN_LOG_READS				1069
-/*! log: records processed by log scan */
-#define	WT_STAT_CONN_LOG_SCAN_RECORDS			1070
-/*! log: log scan records requiring two reads */
-#define	WT_STAT_CONN_LOG_SCAN_REREADS			1071
-/*! log: log scan operations */
-#define	WT_STAT_CONN_LOG_SCANS				1072
-/*! log: consolidated slot closures */
-#define	WT_STAT_CONN_LOG_SLOT_CLOSES			1073
-/*! log: logging bytes consolidated */
-#define	WT_STAT_CONN_LOG_SLOT_CONSOLIDATED		1074
-/*! log: consolidated slot joins */
-#define	WT_STAT_CONN_LOG_SLOT_JOINS			1075
-/*! log: consolidated slot join races */
-#define	WT_STAT_CONN_LOG_SLOT_RACES			1076
-/*! log: slots selected for switching that were unavailable */
-#define	WT_STAT_CONN_LOG_SLOT_SWITCH_FAILS		1077
-/*! log: record size exceeded maximum */
-#define	WT_STAT_CONN_LOG_SLOT_TOOBIG			1078
-/*! log: failed to find a slot large enough for record */
-#define	WT_STAT_CONN_LOG_SLOT_TOOSMALL			1079
-/*! log: consolidated slot join transitions */
-#define	WT_STAT_CONN_LOG_SLOT_TRANSITIONS		1080
-/*! log: log sync operations */
-#define	WT_STAT_CONN_LOG_SYNC				1081
-/*! log: log write operations */
-#define	WT_STAT_CONN_LOG_WRITES				1082
-/*! LSM: sleep for LSM checkpoint throttle */
-#define	WT_STAT_CONN_LSM_CHECKPOINT_THROTTLE		1083
-/*! LSM: sleep for LSM merge throttle */
-#define	WT_STAT_CONN_LSM_MERGE_THROTTLE			1084
-/*! LSM: rows merged in an LSM tree */
-#define	WT_STAT_CONN_LSM_ROWS_MERGED			1085
-/*! LSM: application work units currently queued */
-#define	WT_STAT_CONN_LSM_WORK_QUEUE_APP			1086
-/*! LSM: merge work units currently queued */
-#define	WT_STAT_CONN_LSM_WORK_QUEUE_MANAGER		1087
-/*! LSM: tree queue hit maximum */
-#define	WT_STAT_CONN_LSM_WORK_QUEUE_MAX			1088
-/*! LSM: switch work units currently queued */
-#define	WT_STAT_CONN_LSM_WORK_QUEUE_SWITCH		1089
-/*! LSM: tree maintenance operations scheduled */
-#define	WT_STAT_CONN_LSM_WORK_UNITS_CREATED		1090
-/*! LSM: tree maintenance operations discarded */
-#define	WT_STAT_CONN_LSM_WORK_UNITS_DISCARDED		1091
-/*! LSM: tree maintenance operations executed */
-#define	WT_STAT_CONN_LSM_WORK_UNITS_DONE		1092
-/*! connection: memory allocations */
-#define	WT_STAT_CONN_MEMORY_ALLOCATION			1093
-/*! connection: memory frees */
-#define	WT_STAT_CONN_MEMORY_FREE			1094
-/*! connection: memory re-allocations */
-#define	WT_STAT_CONN_MEMORY_GROW			1095
-/*! connection: total read I/Os */
-#define	WT_STAT_CONN_READ_IO				1096
-/*! reconciliation: page reconciliation calls */
-#define	WT_STAT_CONN_REC_PAGES				1097
-/*! reconciliation: page reconciliation calls for eviction */
-#define	WT_STAT_CONN_REC_PAGES_EVICTION			1098
-/*! reconciliation: split bytes currently awaiting free */
-#define	WT_STAT_CONN_REC_SPLIT_STASHED_BYTES		1099
-/*! reconciliation: split objects currently awaiting free */
-#define	WT_STAT_CONN_REC_SPLIT_STASHED_OBJECTS		1100
-/*! connection: pthread mutex shared lock read-lock calls */
-#define	WT_STAT_CONN_RWLOCK_READ			1101
-/*! connection: pthread mutex shared lock write-lock calls */
-#define	WT_STAT_CONN_RWLOCK_WRITE			1102
-/*! session: open cursor count */
-#define	WT_STAT_CONN_SESSION_CURSOR_OPEN		1103
-/*! session: open session count */
-#define	WT_STAT_CONN_SESSION_OPEN			1104
-/*! transaction: transaction begins */
-#define	WT_STAT_CONN_TXN_BEGIN				1105
-/*! transaction: transaction checkpoints */
-#define	WT_STAT_CONN_TXN_CHECKPOINT			1106
-/*! transaction: transaction checkpoint currently running */
-#define	WT_STAT_CONN_TXN_CHECKPOINT_RUNNING		1107
-/*! transaction: transaction checkpoint max time (msecs) */
-#define	WT_STAT_CONN_TXN_CHECKPOINT_TIME_MAX		1108
-/*! transaction: transaction checkpoint min time (msecs) */
-#define	WT_STAT_CONN_TXN_CHECKPOINT_TIME_MIN		1109
-/*! transaction: transaction checkpoint most recent time (msecs) */
-#define	WT_STAT_CONN_TXN_CHECKPOINT_TIME_RECENT		1110
-/*! transaction: transaction checkpoint total time (msecs) */
-#define	WT_STAT_CONN_TXN_CHECKPOINT_TIME_TOTAL		1111
-/*! transaction: transactions committed */
-#define	WT_STAT_CONN_TXN_COMMIT				1112
-/*! transaction: transaction failures due to cache overflow */
-#define	WT_STAT_CONN_TXN_FAIL_CACHE			1113
-/*! transaction: transaction range of IDs currently pinned */
-#define	WT_STAT_CONN_TXN_PINNED_RANGE			1114
-/*! transaction: transactions rolled back */
-#define	WT_STAT_CONN_TXN_ROLLBACK			1115
-/*! connection: total write I/Os */
-#define	WT_STAT_CONN_WRITE_IO				1116
->>>>>>> b3e85797
 
 /*!
  * @}
