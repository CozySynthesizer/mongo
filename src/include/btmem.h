/*-
 * Copyright (c) 2008-2012 WiredTiger, Inc.
 *	All rights reserved.
 *
 * See the file LICENSE for redistribution information.
 */

/*
 * WT_PAGE_HEADER --
 *	Blocks have a common header, a WT_PAGE_HEADER structure followed by a
 * block-manager specific structure.
 */
struct __wt_page_header {
	/*
	 * The record number of the first record of the page is stored on disk
	 * so we can figure out where the column-store leaf page fits into the
	 * key space during salvage.
	 */
	uint64_t recno;			/* 00-07: column-store starting recno */

	uint32_t size;			/* 08-11: page size */

	union {
		uint32_t entries;	/* 12-15: number of cells on page */
		uint32_t datalen;	/* 12-15: overflow data length */
	} u;

	uint8_t type;			/* 16: page type */

	/*
	 * End the WT_PAGE_HEADER structure with 3 bytes of padding: it wastes
	 * space, but it leaves the WT_PAGE_HEADER structure 32-bit aligned and
	 * having a small amount of space to play with in the future can't hurt.
	 */
	uint8_t unused[3];		/* 17-19: unused padding */
};
/*
 * WT_PAGE_HEADER_SIZE is the number of bytes we allocate for the structure: if
 * the compiler inserts padding it will break the world.
 */
#define	WT_PAGE_HEADER_SIZE            20

/*
 * The block-manager specific information immediately follows the WT_PAGE_DISK
 * structure.
 */
#define	WT_BLOCK_HEADER_REF(dsk)					\
	((void *)((uint8_t *)(dsk) + WT_PAGE_HEADER_SIZE))

/*
 * WT_PAGE_HEADER_BYTE --
 * WT_PAGE_HEADER_BYTE_SIZE --
 *	The first usable data byte on the block (past the combined headers).
 */
#define	WT_PAGE_HEADER_BYTE_SIZE(btree)					\
	((u_int)(WT_PAGE_HEADER_SIZE + (btree)->block_header))
#define	WT_PAGE_HEADER_BYTE(btree, dsk)					\
	((void *)((uint8_t *)(dsk) + WT_PAGE_HEADER_BYTE_SIZE(btree)))

/*
 * WT_ADDR --
 *	A block location.
 */
struct __wt_addr {
	uint8_t *addr;			/* Cookie */
	uint32_t size;			/* Cookie length */
};

/*
 * WT_PAGE_MODIFY --
 *	When a page is modified, there's additional information maintained as it
 * is written to disk.
 */
struct __wt_page_modify {
	/*
	 * The write generation is incremented after a page is modified.  That
	 * is, it tracks page versions.
	 *
	 * The write generation value is used to detect changes scheduled based
	 * on out-of-date information.  Two threads of control updating the same
	 * page could both search the page in state A.  When the updates are
	 * performed serially, one of the changes will happen after the page is
	 * modified, and the search state for the other thread might no longer
	 * be applicable.  To avoid this race, page write generations are copied
	 * into the search stack whenever a page is read, and check when a
	 * modification is serialized.  The serialized function compares each
	 * page's current write generation to the generation copied in the
	 * read/search; if the two values match, the search occurred on a
	 * current version of the page and the modification can proceed.  If the
	 * two generations differ, the serialized call returns an error and the
	 * operation must be restarted.
	 *
	 * The write-generation value could be stored on a per-entry basis if
	 * there's sufficient contention for the page as a whole.
	 *
	 * The write-generation is not declared volatile: write-generation is
	 * written by a serialized function when modifying a page, and must be
	 * flushed in order as the serialized updates are flushed.
	 *
	 * !!!
	 * 32-bit values are probably more than is needed: at some point we may
	 * need to clean up pages once there have been sufficient modifications
	 * to make our linked lists of inserted cells too slow to search, or as
	 * soon as enough memory is allocated in service of page modifications
	 * (although we should be able to release memory from the MVCC list as
	 * soon as there's no running thread/txn which might want that version
	 * of the data).   I've used 32-bit types instead of 16-bit types as I
	 * am less confident a 16-bit write to memory will invariably be atomic.
	 */
	uint32_t write_gen;

	/*
	 * The disk generation tracks page versions written to disk.  When a
	 * page is reconciled and written to disk, the thread doing that work
	 * is just another reader of the page, and other readers and writers
	 * can access the page at the same time.  For this reason, the thread
	 * reconciling the page logs the write generation of the page it read.
	 */
	uint32_t disk_gen;

	union {
		WT_PAGE *split;		/* Resulting split */
		WT_ADDR	 replace;	/* Resulting replacement */
	} u;

	/*
	 * Appended items to column-stores: there is only a single one of these
	 * per column-store tree.
	 */
	WT_INSERT_HEAD **append;	/* Appended items */

	/*
	 * Updated items in column-stores: variable-length RLE entries can
	 * expand to multiple entries which requires some kind of list we can
	 * expand on demand.  Updated items in fixed-length files could be done
	 * based on an WT_UPDATE array as in row-stores, but there can be a
	 * very large number of bits on a single page, and the cost of the
	 * WT_UPDATE array would be huge.
	 */
	WT_INSERT_HEAD **update;	/* Updated items */

	/*
	 * Track pages, blocks to discard: as pages are reconciled, overflow
	 * K/V items are discarded along with their underlying blocks, and as
	 * pages are evicted, split and emptied pages are merged into their
	 * parents and discarded.  If an overflow item was discarded and page
	 * reconciliation then failed, the in-memory tree would be corrupted.
	 * To keep the tree correct until we're sure page reconciliation has
	 * succeeded, we track the objects we'll discard when the reconciled
	 * page is evicted.
	 *
	 * Track overflow objects: if pages are reconciled more than once, an
	 * overflow item might be written repeatedly.  Instead, when overflow
	 * items are written we save a copy and resulting location so we only
	 * write them once.
	 */
	struct __wt_page_track {
		WT_ADDR  addr;		/* Overflow or block location */

		uint8_t *data;		/* Overflow data reference */
		uint32_t size;		/* Overflow data length */

<<<<<<< HEAD
#define	WT_TRK_EMPTY		0x00	/* Unused slot */
#define	WT_TRK_DISCARD		0x01	/* Block/overflow to discard */
#define	WT_TRK_DISCARD_COMPLETE	0x02	/* Block/overflow freed */
#define	WT_TRK_OVFL		0x04	/* Overflow record not yet in use */
#define	WT_TRK_OVFL_ACTIVE	0x08	/* Overflow record in use */
#define	WT_TRK_PERM		0x80	/* Overflow record that must remain */
		uint8_t  flags;
=======
		__wt_pt_type_t type;	/* Type */
>>>>>>> 9474b521
	} *track;			/* Array of tracked objects */
	uint32_t track_entries;		/* Total track slots */

#define	WT_PM_REC_EMPTY		0x01	/* Reconciliation: page empty */
#define	WT_PM_REC_REPLACE	0x02	/* Reconciliation: page replaced */
#define	WT_PM_REC_SPLIT		0x04	/* Reconciliation: page split */
#define	WT_PM_REC_SPLIT_MERGE	0x08	/* Reconciliation: page split merge */
	uint8_t flags;			/* Page flags */
};

<<<<<<< HEAD
#define	WT_TRK_TYPE(track)						\
	((track)->flags &						\
	    (WT_TRK_DISCARD |						\
	    WT_TRK_DISCARD_COMPLETE | WT_TRK_OVFL | WT_TRK_OVFL_ACTIVE))
=======
#define	WT_PM_REC_MASK							\
	(WT_PM_REC_EMPTY |						\
	    WT_PM_REC_REPLACE | WT_PM_REC_SPLIT | WT_PM_REC_SPLIT_MERGE)
>>>>>>> 9474b521

/*
 * WT_PAGE --
 * The WT_PAGE structure describes the in-memory page information.
 */
struct __wt_page {
	/*
	 * Two links to the parent: the physical parent page, and the internal
	 * page's reference structure used to find this page.
	 */
#define	WT_PAGE_IS_ROOT(page)						\
	((page)->parent == NULL)
	WT_PAGE	*parent;			/* Page's parent */
	WT_REF	*ref;				/* Parent reference */

	/* Per page-type information. */
	union {
		/*
		 * Column- and row-store internal page.  The recno is only used
		 * by column-store, but having the WT_REF array in the same page
		 * location makes some things simpler, and it doesn't cost us
		 * any memory, other structures in this union are still larger.
		 */
		struct {
			uint64_t    recno;	/* Starting recno */
			WT_REF *t;		/* Subtree */
		} intl;

		/* Row-store leaf page. */
		struct {
			WT_ROW	   *d;		/* K/V object pairs */

			/*
			 * The column-store leaf page modification structures
			 * live in the WT_PAGE_MODIFY structure to keep the
			 * WT_PAGE structure as small as possible for read-only
			 * pages.  For consistency, we could move the row-store
			 * modification structures into WT_PAGE_MODIFY too, but
			 * it doesn't shrink WT_PAGE any further, and avoiding
			 * ugly naming in WT_PAGE_MODIFY to avoid growing it
			 * won't be pretty.  So far, avoiding ugly naming has
			 * overridden consistency.
			 */
			WT_INSERT_HEAD	**ins;	/* Inserts */
			WT_UPDATE	**upd;	/* Updates */
		} row;

		/* Fixed-length column-store leaf page. */
		struct {
			uint64_t    recno;	/* Starting recno */
			uint8_t	   *bitf;	/* COL_FIX items */
		} col_fix;

		/* Variable-length column-store leaf page. */
		struct {
			uint64_t    recno;	/* Starting recno */
			WT_COL	   *d;		/* COL_VAR items */

			/*
			 * Variable-length column-store files maintain a list of
			 * RLE entries on the page so it's unnecessary to walk
			 * the page counting records to find a specific entry.
			 */
			WT_COL_RLE *repeats;	/* RLE array for lookups */
			uint32_t    nrepeats;	/* Number of repeat slots. */
		} col_var;
	} u;

	/* Page's on-disk representation: NULL for pages created in memory. */
	WT_PAGE_HEADER *dsk;

	/* If/when the page is modified, we need lots more information. */
	WT_PAGE_MODIFY *modify;

	/*
	 * The read generation is incremented each time the page is searched,
	 * and acts as an LRU value for each page in the tree; it is read by
	 * the eviction server thread to select pages to be discarded from the
	 * in-memory tree.
	 *
	 * The read generation is a 64-bit value; incremented every time the
	 * page is searched, a 32-bit value could overflow.
	 *
	 * The read-generation is not declared volatile: read-generation is set
	 * a lot (on every access), and we don't want to write it that much.
	 */
	 uint64_t read_gen;

	/*
	 * In-memory pages optionally reference a number of entries originally
	 * read from disk and sizes the allocated arrays that describe the page.
	 */
	uint32_t entries;

	/*
	 * Memory attached to the page (although not exact or complete), used
	 * to force eviction of a page tying too much memory down.
	 */
	uint32_t memory_footprint;

#define	WT_PAGE_INVALID		0	/* Invalid page */
#define	WT_PAGE_BLOCK_MANAGER	1	/* Block-manager page */
#define	WT_PAGE_COL_FIX		2	/* Col-store fixed-len leaf */
#define	WT_PAGE_COL_INT		3	/* Col-store internal page */
#define	WT_PAGE_COL_VAR		4	/* Col-store var-length leaf page */
#define	WT_PAGE_OVFL		5	/* Overflow page */
#define	WT_PAGE_ROW_INT		6	/* Row-store internal page */
#define	WT_PAGE_ROW_LEAF	7	/* Row-store leaf page */
	uint8_t type;			/* Page type */

	/*
	 * The flags are divided into two sets: flags set initially, before more
	 * than a single thread accesses the page, and the reconciliation flags.
	 * It is important not to add other flags that can be set at run-time,
	 * else the threads could race.
	 */
#define	WT_PAGE_BUILD_KEYS	0x001	/* Keys have been built in memory */
#define	WT_PAGE_EVICT_LRU	0x002	/* Page is on the LRU queue */
	uint8_t flags;			/* Page flags */
};

/*
 * WT_PAGE_DISK_OFFSET, WT_PAGE_REF_OFFSET --
 *	Return the offset/pointer of a pointer/offset in a page disk image.
 */
#define	WT_PAGE_DISK_OFFSET(page, p)					\
	WT_PTRDIFF32(p, (page)->dsk)
#define	WT_PAGE_REF_OFFSET(page, o)					\
	((void *)((uint8_t *)((page)->dsk) + (o)))

/*
 * WT_REF --
 *	A single in-memory page and the state information used to determine if
 * it's OK to dereference the pointer to the page.
 */
struct __wt_ref {
	WT_PAGE *page;			/* In-memory page */

	void	*addr;			/* On-page cell or off_page WT_ADDR */

	union {
		uint64_t recno;		/* Column-store: starting recno */
		void	*key;		/* Row-store: on-page cell or WT_IKEY */
	} u;

	/*
	 * Page state.
	 *
	 * WT_REF_DISK has a value of 0, the default state after allocating
	 * cleared memory.
	 *
	 * Synchronization is based on the WT_REF->state field, which has 5
	 * possible states:
	 *
	 * WT_REF_DISK:
	 *	The initial setting before a page is brought into memory, and
	 * set as a result of page eviction; the page is on disk, and must be
	 * read into into memory before use.
	 *
	 * WT_REF_EVICTING:
	 *	Set by eviction when a page is about to be locked; prevents a
	 *	page from being evicted multiple times concurrently.
	 *
	 * WT_REF_EVICT_WALK:
	 *	The next page to be walked for LRU eviction.  This page is
	 *	available for reads but not eviction.
	 *
	 * WT_REF_LOCKED:
	 *	Set by eviction; an eviction thread has selected this page or
	 *	a parent for eviction; once hazard references are checked, the
	 *	page will be evicted.
	 *
	 * WT_REF_MEM:
	 *	Set by a reading thread once the page has been read from disk;
	 *	the page is in the cache and the page reference is OK.
	 *
	 * WT_REF_READING:
	 *	Set by a reading thread before reading a page from disk; other
	 *	readers of the page wait until the read completes.
	 *
	 * The life cycle of a typical page goes like this: pages are read into
	 * memory from disk and their state set to WT_REF_MEM.  When the page is
	 * selected for eviction, the page state is set to WT_REF_LOCKED.  In
	 * all cases, evicting threads reset the page's state when finished with
	 * the page: if eviction was successful (a clean page was discarded, and
	 * a dirty page was written to disk and then discarded), the page state
	 * is set to WT_REF_DISK; if eviction failed because the page was busy,
	 * page state is reset to WT_REF_MEM.
	 *
	 * Readers check the state field and if it's WT_REF_MEM, they set a
	 * hazard reference to the page, flush memory and re-confirm the page
	 * state.  If the page state is unchanged, the reader has a valid
	 * reference and can proceed.
	 *
	 * When an evicting thread wants to discard a page from the tree, it
	 * sets the WT_REF_LOCKED state, flushes memory, then checks hazard
	 * references.  If a hazard reference is found, state is reset to
	 * WT_REF_MEM, restoring the page to the readers.  If the evicting
	 * thread does not find a hazard reference, the page is evicted.
	 */
	volatile enum {
		WT_REF_DISK=0,		/* Page is on disk */
		WT_REF_EVICTING,	/* Page being evaluated for eviction */
		WT_REF_EVICT_WALK,	/* Next page for LRU eviction */
		WT_REF_LOCKED,		/* Page being evicted */
		WT_REF_MEM,		/* Page is in cache and valid */
		WT_REF_READING		/* Page being read */
	} state;
};

/*
 * WT_REF_FOREACH --
 * Walk the subtree array of an in-memory internal page.
 */
#define	WT_REF_FOREACH(page, ref, i)					\
	for ((i) = (page)->entries,					\
	    (ref) = (page)->u.intl.t; (i) > 0; ++(ref), --(i))

/*
 * WT_ROW --
 * Each in-memory page row-store leaf page has an array of WT_ROW structures:
 * this is created from on-page data when a page is read from the file.  It's
 * sorted by key, fixed in size, and references data on the page.
 */
struct __wt_row {
	void	*key;			/* On-page cell or off-page WT_IKEY */
};

/*
 * WT_ROW_FOREACH --
 *	Walk the entries of an in-memory row-store leaf page.
 */
#define	WT_ROW_FOREACH(page, rip, i)					\
	for ((i) = (page)->entries,					\
	    (rip) = (page)->u.row.d; (i) > 0; ++(rip), --(i))
#define	WT_ROW_FOREACH_REVERSE(page, rip, i)				\
	for ((i) = (page)->entries,					\
	    (rip) = (page)->u.row.d + ((page)->entries - 1);		\
	    (i) > 0; --(rip), --(i))

/*
 * WT_ROW_SLOT --
 *	Return the 0-based array offset based on a WT_ROW reference.
 */
#define	WT_ROW_SLOT(page, rip)						\
	((uint32_t)(((WT_ROW *)rip) - (page)->u.row.d))

/*
 * WT_COL --
 * Each in-memory variable-length column-store leaf page has an array of WT_COL
 * structures: this is created from on-page data when a page is read from the
 * file.  It's fixed in size, and references data on the page.
 */
struct __wt_col {
	/*
	 * Variable-length column-store data references are page offsets, not
	 * pointers (we boldly re-invent short pointers).  The trade-off is 4B
	 * per K/V pair on a 64-bit machine vs. a single cycle for the addition
	 * of a base pointer.  The on-page data is a WT_CELL (same as row-store
	 * pages).
	 *
	 * If the value is 0, it's a single, deleted record.
	 *
	 * Obscure the field name, code shouldn't use WT_COL->value, the public
	 * interface is WT_COL_PTR.
	 */
	uint32_t __value;
};

/*
 * WT_COL_RLE --
 * In variable-length column store leaf pages, we build an array of entries
 * with RLE counts greater than 1 when reading the page.  We can do a binary
 * search in this array, then an offset calculation to find the cell.
 */
struct __wt_col_rle {
	uint64_t recno;			/* Record number of first repeat. */
	uint64_t rle;			/* Repeat count. */
	uint32_t indx;			/* Slot of entry in col_var.d */
} WT_GCC_ATTRIBUTE((packed));

/*
 * WT_COL_PTR --
 *     Return a pointer corresponding to the data offset -- if the item doesn't
 * exist on the page, return a NULL.
 */
#define	WT_COL_PTR(page, cip)						\
	((cip)->__value == 0 ? NULL : WT_PAGE_REF_OFFSET(page, (cip)->__value))

/*
 * WT_COL_FOREACH --
 *	Walk the entries of variable-length column-store leaf page.
 */
#define	WT_COL_FOREACH(page, cip, i)					\
	for ((i) = (page)->entries,					\
	    (cip) = (page)->u.col_var.d; (i) > 0; ++(cip), --(i))

/*
 * WT_COL_SLOT --
 *	Return the 0-based array offset based on a WT_COL reference.
 */
#define	WT_COL_SLOT(page, cip)						\
	((uint32_t)(((WT_COL *)cip) - (page)->u.col_var.d))

/*
 * WT_IKEY --
 * Instantiated key: row-store keys are usually prefix compressed and sometimes
 * Huffman encoded or overflow objects.  Normally, a row-store page in-memory
 * key points to the on-page WT_CELL, but in some cases, we instantiate the key
 * in memory, in which case the row-store page in-memory key points to a WT_IKEY
 * structure.
 */
struct __wt_ikey {
	uint32_t size;			/* Key length */

	/*
	 * If we no longer point to the key's on-page WT_CELL, we can't find its
	 * related value.  Save the offset of the key cell in the page.
	 *
	 * Row-store cell references are page offsets, not pointers (we boldly
	 * re-invent short pointers).  The trade-off is 4B per K/V pair on a
	 * 64-bit machine vs. a single cycle for the addition of a base pointer.
	 */
	uint32_t  cell_offset;

	/* The key bytes immediately follow the WT_IKEY structure. */
#define	WT_IKEY_DATA(ikey)						\
	((void *)((uint8_t *)(ikey) + sizeof(WT_IKEY)))
};

/*
 * WT_UPDATE --
 * Entries on leaf pages can be updated, either modified or deleted.  Updates
 * to entries referenced from the WT_ROW and WT_COL arrays are stored in the
 * page's WT_UPDATE array.  When the first element on a page is updated, the
 * WT_UPDATE array is allocated, with one slot for every existing element in
 * the page.  A slot points to a WT_UPDATE structure; if more than one update
 * is done for an entry, WT_UPDATE structures are formed into a forward-linked
 * list.
 */
struct __wt_update {
	WT_UPDATE *next;		/* forward-linked list */

	/*
	 * We use the maximum size as an is-deleted flag, which means we can't
	 * store 4GB objects; I'd rather do that than increase the size of this
	 * structure for a flag bit.
	 */
#define	WT_UPDATE_DELETED_ISSET(upd)	((upd)->size == UINT32_MAX)
#define	WT_UPDATE_DELETED_SET(upd)	((upd)->size = UINT32_MAX)
	uint32_t size;			/* update length */

	/* The untyped value immediately follows the WT_UPDATE structure. */
#define	WT_UPDATE_DATA(upd)						\
	((void *)((uint8_t *)(upd) + sizeof(WT_UPDATE)))
};

/*
 * WT_INSERT --
 *
 * Row-store leaf pages support inserts of new K/V pairs.  When the first K/V
 * pair is inserted, the WT_INSERT_HEAD array is allocated, with one slot for
 * every existing element in the page, plus one additional slot.  A slot points
 * to a WT_INSERT_HEAD structure for the items which sort after the WT_ROW
 * element that references it and before the subsequent WT_ROW element; the
 * skiplist structure has a randomly chosen depth of next pointers in each
 * inserted node.
 *
 * The additional slot is because it's possible to insert items smaller than any
 * existing key on the page: for that reason, the first slot of the insert array
 * holds keys smaller than any other key on the page.
 *
 * In column-store variable-length run-length encoded pages, a single indx
 * entry may reference a large number of records, because there's a single
 * on-page entry representing many identical records.   (We don't expand those
 * entries when the page comes into memory, as that would require resources as
 * pages are moved to/from the cache, including read-only files.)  Instead, a
 * single indx entry represents all of the identical records originally found
 * on the page.
 *
 * Modifying (or deleting) run-length encoded column-store records is hard
 * because the page's entry no longer references a set of identical items.  We
 * handle this by "inserting" a new entry into the insert array, with its own
 * record number.  (This is the only case where it's possible to insert into a
 * column-store: only appends are allowed, as insert requires re-numbering
 * subsequent records.  Berkeley DB did support mutable records, but it won't
 * scale and it isn't useful enough to re-implement, IMNSHO.)
 */
struct __wt_insert {
	WT_UPDATE *upd;				/* value */

	union {
		uint64_t recno;			/* column-store record number */
		struct {
			uint32_t offset;	/* row-store key data start */
			uint32_t size;          /* row-store key data size */
		} key;
	} u;

#define	WT_INSERT_KEY_SIZE(ins) ((ins)->u.key.size)
#define	WT_INSERT_KEY(ins)						\
	((void *)((uint8_t *)(ins) + (ins)->u.key.offset))
#define	WT_INSERT_RECNO(ins)	((ins)->u.recno)

	WT_INSERT *next[0];			/* forward-linked skip list */
};

/*
 * Skiplist helper macros.
 */
#define	WT_SKIP_FIRST(ins_head)						\
	(((ins_head) == NULL) ? NULL : (ins_head)->head[0])
#define	WT_SKIP_LAST(ins_head)						\
	(((ins_head) == NULL) ? NULL : (ins_head)->tail[0])
#define	WT_SKIP_NEXT(ins)  ((ins)->next[0])
#define	WT_SKIP_FOREACH(ins, ins_head)					\
	for ((ins) = WT_SKIP_FIRST(ins_head);				\
	    (ins) != NULL;						\
	    (ins) = WT_SKIP_NEXT(ins))

/*
 * WT_INSERT_HEAD --
 * 	The head of a skiplist of WT_INSERT items.
 */
struct __wt_insert_head {
	WT_INSERT *head[WT_SKIP_MAXDEPTH];	/* first item on skiplists */
	WT_INSERT *tail[WT_SKIP_MAXDEPTH];	/* last item on skiplists */
};

/*
 * The row-store leaf page insert lists are arrays of pointers to structures,
 * and may not exist.  The following macros return an array entry if the array
 * of pointers and the specific structure exist, else NULL.
 */
#define	WT_ROW_INSERT_SLOT(page, slot)					\
	((page)->u.row.ins == NULL ? NULL : (page)->u.row.ins[slot])
#define	WT_ROW_INSERT(page, ip)						\
	WT_ROW_INSERT_SLOT(page, WT_ROW_SLOT(page, ip))
#define	WT_ROW_UPDATE(page, ip)						\
	((page)->u.row.upd == NULL ?					\
	    NULL : (page)->u.row.upd[WT_ROW_SLOT(page, ip)])
/*
 * WT_ROW_INSERT_SMALLEST references an additional slot past the end of the
 * the "one per WT_ROW slot" insert array.  That's because the insert array
 * requires an extra slot to hold keys that sort before any key found on the
 * original page.
 */
#define	WT_ROW_INSERT_SMALLEST(page)					\
	((page)->u.row.ins == NULL ? NULL : (page)->u.row.ins[(page)->entries])

/*
 * The column-store leaf page update lists are arrays of pointers to structures,
 * and may not exist.  The following macros return an array entry if the array
 * of pointers and the specific structure exist, else NULL.
 */
#define	WT_COL_UPDATE_SLOT(page, slot)					\
	((page)->modify == NULL || (page)->modify->update == NULL ?	\
	    NULL : (page)->modify->update[slot])
#define	WT_COL_UPDATE(page, ip)						\
	WT_COL_UPDATE_SLOT(page, WT_COL_SLOT(page, ip))

/*
 * WT_COL_UPDATE_SINGLE is a single WT_INSERT list, used for any fixed-length
 * column-store updates for a page.
 */
#define	WT_COL_UPDATE_SINGLE(page)					\
	WT_COL_UPDATE_SLOT(page, 0)

/*
 * WT_COL_APPEND is an WT_INSERT list, used for fixed- and variable-length
 * appends.
 */
#define	WT_COL_APPEND(page)						\
	((page)->modify != NULL &&					\
	    (page)->modify->append != NULL ? (page)->modify->append[0] : NULL)

/* WT_FIX_FOREACH walks fixed-length bit-fields on a disk page. */
#define	WT_FIX_FOREACH(btree, dsk, v, i)				\
	for ((i) = 0,							\
	    (v) = (i) < (dsk)->u.entries ?				\
	    __bit_getv(							\
	    WT_PAGE_HEADER_BYTE(btree, dsk), 0, (btree)->bitcnt) : 0;	\
	    (i) < (dsk)->u.entries; ++(i),				\
	    (v) = __bit_getv(						\
	    WT_PAGE_HEADER_BYTE(btree, dsk), i, (btree)->bitcnt))<|MERGE_RESOLUTION|>--- conflicted
+++ resolved
@@ -160,7 +160,6 @@
 		uint8_t *data;		/* Overflow data reference */
 		uint32_t size;		/* Overflow data length */
 
-<<<<<<< HEAD
 #define	WT_TRK_EMPTY		0x00	/* Unused slot */
 #define	WT_TRK_DISCARD		0x01	/* Block/overflow to discard */
 #define	WT_TRK_DISCARD_COMPLETE	0x02	/* Block/overflow freed */
@@ -168,9 +167,6 @@
 #define	WT_TRK_OVFL_ACTIVE	0x08	/* Overflow record in use */
 #define	WT_TRK_PERM		0x80	/* Overflow record that must remain */
 		uint8_t  flags;
-=======
-		__wt_pt_type_t type;	/* Type */
->>>>>>> 9474b521
 	} *track;			/* Array of tracked objects */
 	uint32_t track_entries;		/* Total track slots */
 
@@ -181,16 +177,14 @@
 	uint8_t flags;			/* Page flags */
 };
 
-<<<<<<< HEAD
 #define	WT_TRK_TYPE(track)						\
 	((track)->flags &						\
 	    (WT_TRK_DISCARD |						\
 	    WT_TRK_DISCARD_COMPLETE | WT_TRK_OVFL | WT_TRK_OVFL_ACTIVE))
-=======
+
 #define	WT_PM_REC_MASK							\
 	(WT_PM_REC_EMPTY |						\
 	    WT_PM_REC_REPLACE | WT_PM_REC_SPLIT | WT_PM_REC_SPLIT_MERGE)
->>>>>>> 9474b521
 
 /*
  * WT_PAGE --
