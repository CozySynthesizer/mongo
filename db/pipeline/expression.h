/**
 * Copyright (c) 2011 10gen Inc.
 *
 * This program is free software: you can redistribute it and/or  modify
 * it under the terms of the GNU Affero General Public License, version 3,
 * as published by the Free Software Foundation.
 *
 * This program is distributed in the hope that it will be useful,
 * but WITHOUT ANY WARRANTY; without even the implied warranty of
 * MERCHANTABILITY or FITNESS FOR A PARTICULAR PURPOSE.  See the
 * GNU Affero General Public License for more details.
 *
 * You should have received a copy of the GNU Affero General Public License
 * along with this program.  If not, see <http://www.gnu.org/licenses/>.
 */

#pragma once

#include "pch.h"

#include "db/pipeline/field_path.h"


namespace mongo {
    class BSONArrayBuilder;
    class BSONElement;
    class BSONObjBuilder;
    class Builder;
    class Document;
    class ExpressionContext;
    class Value;

    class Expression :
            boost::noncopyable {
    public:
        virtual ~Expression() {};

	/*
	  Optimize the Expression.

	  This provides an opportunity to do constant folding, or to
	  collapse nested operators that have the same precedence, such as
	  $add, $and, or $or.

	  The Expression should be replaced with the return value, which may
	  or may not be the same object.  In the case of constant folding,
	  a computed expression may be replaced by a constant.

	  @returns the optimized Expression
	 */
	virtual shared_ptr<Expression> optimize() = 0;

        /*
          Evaluate the Expression using the given document as input.

          @returns the computed value
        */
        virtual shared_ptr<const Value> evaluate(
            const shared_ptr<Document> &pDocument) const = 0;

	/*
	  Add the Expression (and any descendant Expressions) into a BSON
	  object that is under construction.

	  Unevaluated Expressions always materialize as objects.  Evaluation
	  may produce a scalar or another object, either of which will be
	  substituted inline.

	  @params pBuilder the builder to add the expression to
	  @params fieldName the name the object should be given
	  @params fieldPrefix whether or not any descendant field references
	    should have the field indicator prepended or not
	 */
	virtual void addToBsonObj(
	    BSONObjBuilder *pBuilder, string fieldName,
	    bool fieldPrefix) const = 0;

	/*
	  Add the Expression (and any descendant Expressions) into a BSON
	  array that is under construction.

	  Unevaluated Expressions always materialize as objects.  Evaluation
	  may produce a scalar or another object, either of which will be
	  substituted inline.

	  @params pBuilder the builder to add the expression to
	  @params fieldPrefix whether or not any descendant field references
	    should have the field indicator prepended or not
	 */
	virtual void addToBsonArray(
	    BSONArrayBuilder *pBuilder, bool fieldPrefix) const = 0;

	/*
	  Convert the expression into a BSONObj that corresponds to the
	  db.collection.find() predicate language.  This is intended for
	  use by DocumentSourceFilter.

	  This is more limited than the full expression language supported
	  by all available expressions in a DocumentSource processing
	  pipeline, and will fail with an assertion if an attempt is made
	  to go outside the bounds of the recognized patterns, which don't
	  include full computed expressions.  There are other methods available
	  on DocumentSourceFilter which can be used to analyze a filter
	  predicate and break it up into appropriate expressions which can
	  be translated within these constraints.  As a result, the default
	  implementation is to fail with an assertion; only a subset of
	  operators will be able to fulfill this request.

	  @params pBuilder the builder to add the expression to.
	 */
	virtual void toMatcherBson(BSONObjBuilder *pBuilder) const;

	/*
	  Utility class for parseObject() below.

	  Only one array can be unwound in a processing pipeline.  If the
	  UNWIND_OK option is used, unwindOk() will return true, and a field
	  can be declared as unwound using unwind(), after which unwindUsed()
	  will return true.  Only specify UNWIND_OK if it is OK to unwind an
	  array in the current context.

	  DOCUMENT_OK indicates that it is OK to use a Document in the current
	  context.
	 */
        class ObjectCtx {
        public:
            ObjectCtx(int options);
            static const int UNWIND_OK = 0x0001;
            static const int DOCUMENT_OK = 0x0002;

            bool unwindOk() const;
            bool unwindUsed() const;
            void unwind(string fieldName);

            bool documentOk() const;

        private:
            int options;
            string unwindField;
        };

	/*
	  Parse a BSONElement Object.  The object could represent a functional
	  expression or a Document expression.

	  @param pBsonElement the element representing the object
	  @param pCtx a MiniCtx representing the options above
	  @returns the parsed Expression
	 */
        static shared_ptr<Expression> parseObject(
            BSONElement *pBsonElement, ObjectCtx *pCtx);

	static const char unwindName[];

        /*
	  Parse a BSONElement Object which has already been determined to be
	  functional expression.

	  @param pOpName the name of the (prefix) operator
	  @param pBsonElement the BSONElement to parse
	  @returns the parsed Expression
	*/
        static shared_ptr<Expression> parseExpression(
            const char *pOpName, BSONElement *pBsonElement);


	/*
	  Parse a BSONElement which is an operand in an Expression.

	  @param pBsonElement the expected operand's BSONElement
	  @returns the parsed operand, as an Expression
	 */
        static shared_ptr<Expression> parseOperand(
	    BSONElement *pBsonElement);

	/*
	  Enumeration of comparison operators.  These are shared between a
	  few expression implementations, so they are factored out here.

	  Any changes to these values require adjustment of the lookup
	  table in the implementation.
	*/
	enum CmpOp {
	    EQ = 0, // return true for a == b, false otherwise
	    NE = 1, // return true for a != b, false otherwise
	    GT = 2, // return true for a > b, false otherwise
	    GTE = 3, // return true for a >= b, false otherwise
	    LT = 4, // return true for a < b, false otherwise
	    LTE = 5, // return true for a <= b, false otherwise
	    CMP = 6, // return -1, 0, 1 for a < b, a == b, a > b
	};

	static int signum(int i);
    };


    class ExpressionNary :
	public Expression,
        public boost::enable_shared_from_this<ExpressionNary> {
    public:
        // virtuals from Expression
	virtual shared_ptr<Expression> optimize();
	virtual void addToBsonObj(
	    BSONObjBuilder *pBuilder, string fieldName, bool fieldPrefix) const;
	virtual void addToBsonArray(
	    BSONArrayBuilder *pBuilder, bool fieldPrefix) const;

        /*
          Add an operand to the n-ary expression.

          @param pExpression the expression to add
        */
        virtual void addOperand(const shared_ptr<Expression> &pExpression);

	/*
	  Return a factory function that will make Expression nodes of
	  the same type as this.  This will be used to create constant
	  expressions for constant folding for optimize().  Only return
	  a factory function if this operator is both associative and
	  commutative.  The default implementation returns NULL; optimize()
	  will recognize that and stop.

	  Note that ExpressionNary::optimize() promises that if it uses this
	  to fold constants, then if optimize() returns an ExpressionNary,
	  any remaining constant will be the last one in vpOperand.  Derived
	  classes may take advantage of this to do further optimizations in
	  their optimize().

	  @returns pointer to a factory function or NULL
	 */
	virtual shared_ptr<ExpressionNary> (*getFactory() const)();

	/*
	  Get the name of the operator.

	  @returns the name of the operator; this string belongs to the class
	    implementation, and should not be deleted
	    and should not
	*/
	virtual const char *getOpName() const = 0;

    protected:
        ExpressionNary();

        vector<shared_ptr<Expression> > vpOperand;

    private:
	/*
	  Add the expression to the builder.

	  If there is only one operand (a unary operator), then the operand
	  is added directly, without an array.  For more than one operand,
	  a named array is created.  In both cases, the result is an object.

	  @params pBuilder the (blank) builder to add the expression to
	  @params pOpName the name of the operator
	  @params fieldPrefix whether or not to add the field indicator prefix
	    to field paths
	 */
	void toBson(
	    BSONObjBuilder *pBuilder, const char *pOpName,
	    bool fieldPrefix) const;
    };


    class ExpressionAdd :
        public ExpressionNary {
    public:
        // virtuals from Expression
        virtual ~ExpressionAdd();
        virtual shared_ptr<const Value> evaluate(
            const shared_ptr<Document> &pDocument) const;
	virtual const char *getOpName() const;

	// virtuals from ExpressionNary
	virtual shared_ptr<ExpressionNary> (*getFactory() const)();

        /*
          Create an expression that finds the sum of n operands.

          @returns addition expression
         */
        static shared_ptr<ExpressionNary> create();

    private:
        ExpressionAdd();
    };


    class ExpressionAnd :
        public ExpressionNary {
    public:
        // virtuals from Expression
        virtual ~ExpressionAnd();
	virtual shared_ptr<Expression> optimize();
        virtual shared_ptr<const Value> evaluate(
            const shared_ptr<Document> &pDocument) const;
	virtual const char *getOpName() const;
	virtual void toMatcherBson(BSONObjBuilder *pBuilder) const;

	// virtuals from ExpressionNary
	virtual shared_ptr<ExpressionNary> (*getFactory() const)();

        /*
          Create an expression that finds the conjunction of n operands.
          The conjunction uses short-circuit logic; the expressions are
          evaluated in the order they were added to the conjunction, and
          the evaluation stops and returns false on the first operand that
          evaluates to false.

          @returns conjunction expression
         */
        static shared_ptr<ExpressionNary> create();

    private:
        ExpressionAnd();
    };


    class ExpressionCoerceToBool :
	public Expression,
        public boost::enable_shared_from_this<ExpressionCoerceToBool> {
    public:
        // virtuals from ExpressionNary
        virtual ~ExpressionCoerceToBool();
	virtual shared_ptr<Expression> optimize();
        virtual shared_ptr<const Value> evaluate(
            const shared_ptr<Document> &pDocument) const;
	virtual void addToBsonObj(
	    BSONObjBuilder *pBuilder, string fieldName, bool fieldPrefix) const;
	virtual void addToBsonArray(
	    BSONArrayBuilder *pBuilder, bool fieldPrefix) const;

        static shared_ptr<ExpressionCoerceToBool> create(
	    const shared_ptr<Expression> &pExpression);

    private:
        ExpressionCoerceToBool(const shared_ptr<Expression> &pExpression);

	shared_ptr<Expression> pExpression;
    };


    class ExpressionCompare :
        public ExpressionNary {
    public:
        // virtuals from ExpressionNary
        virtual ~ExpressionCompare();
	virtual shared_ptr<Expression> optimize();
        virtual shared_ptr<const Value> evaluate(
            const shared_ptr<Document> &pDocument) const;
	virtual const char *getOpName() const;
        virtual void addOperand(const shared_ptr<Expression> &pExpression);

        /*
          Shorthands for creating various comparisons expressions.
          Provide for conformance with the uniform function pointer signature
          required for parsing.

          These create a particular comparision operand, without any
          operands.  Those must be added via ExpressionNary::addOperand().
        */
        static shared_ptr<ExpressionNary> createCmp();
        static shared_ptr<ExpressionNary> createEq();
        static shared_ptr<ExpressionNary> createNe();
        static shared_ptr<ExpressionNary> createGt();
        static shared_ptr<ExpressionNary> createGte();
        static shared_ptr<ExpressionNary> createLt();
        static shared_ptr<ExpressionNary> createLte();

    private:
	friend class ExpressionFieldRange;
        ExpressionCompare(CmpOp cmpOp);

        CmpOp cmpOp;
    };

    class ExpressionConstant :
        public Expression,
        public boost::enable_shared_from_this<ExpressionConstant> {
    public:
        // virtuals from Expression
        virtual ~ExpressionConstant();
	virtual shared_ptr<Expression> optimize();
        virtual shared_ptr<const Value> evaluate(
            const shared_ptr<Document> &pDocument) const;
	virtual const char *getOpName() const;
	virtual void addToBsonObj(
	    BSONObjBuilder *pBuilder, string fieldName, bool fieldPrefix) const;
	virtual void addToBsonArray(
	    BSONArrayBuilder *pBuilder, bool fieldPrefix) const;

        static shared_ptr<ExpressionConstant> createFromBsonElement(
            BSONElement *pBsonElement);
	static shared_ptr<ExpressionConstant> create(
	    const shared_ptr<const Value> &pValue);

	/*
	  Get the constant value represented by this Expression.

	  @returns the value
	 */
	shared_ptr<const Value> getValue() const;

    private:
        ExpressionConstant(BSONElement *pBsonElement);
	ExpressionConstant(const shared_ptr<const Value> &pValue);

        shared_ptr<const Value> pValue;
    };


    class ExpressionDivide :
        public ExpressionNary {
    public:
        // virtuals from ExpressionNary
        virtual ~ExpressionDivide();
        virtual shared_ptr<const Value> evaluate(
            const shared_ptr<Document> &pDocument) const;
	virtual const char *getOpName() const;
        virtual void addOperand(const shared_ptr<Expression> &pExpression);

        static shared_ptr<ExpressionNary> create();

    private:
        ExpressionDivide();
    };


    class ExpressionFieldPath :
        public Expression,
        public boost::enable_shared_from_this<ExpressionFieldPath> {
    public:
        // virtuals from Expression
        virtual ~ExpressionFieldPath();
	virtual shared_ptr<Expression> optimize();
        virtual shared_ptr<const Value> evaluate(
            const shared_ptr<Document> &pDocument) const;
	virtual void addToBsonObj(
	    BSONObjBuilder *pBuilder, string fieldName, bool fieldPrefix) const;
	virtual void addToBsonArray(
	    BSONArrayBuilder *pBuilder, bool fieldPrefix) const;

	/*
	  Create a field path expression.

	  Evaluation will extract the value associated with the given field
	  path from the source document.

	  @param fieldPath the field path string, without any leading document
	    indicator
	  @returns the newly created field path expression
	 */
        static shared_ptr<ExpressionFieldPath> create(
	    const string &fieldPath);

	/*
	  Return a string representation of the field path.

	  @param fieldPrefix whether or not to include the document field
	    indicator prefix
	  @returns the dot-delimited field path
	 */
	string getFieldPath(bool fieldPrefix) const;

	/*
	  Write a string representation of the field path to a stream.

	  @param the stream to write to
	  @param fieldPrefix whether or not to include the document field
	    indicator prefix
	 */
	void writeFieldPath(ostream &outStream, bool fieldPrefix) const;

    private:
        ExpressionFieldPath(const string &fieldPath);

	/*
	  Internal implementation of evaluate(), used recursively.

	  The internal implementation doesn't just use a loop because of
	  the possibility that we need to skip over an array.  If the path
	  is "a.b.c", and a is an array, then we fan out from there, and
	  traverse "b.c" for each element of a:[...].  This requires that
	  a be an array of objects in order to navigate more deeply.

	  @param index current path field index to extract
	  @param pathLength maximum number of fields on field path
	  @param pDocument current document traversed to (not the top-level one)
	  @returns the field found; could be an array
	 */
	shared_ptr<const Value> evaluatePath(
<<<<<<< HEAD
	    size_t index, const size_t pathLength,
=======
	    size_t index, const size_t pathLength, 
>>>>>>> be3c4669
	    shared_ptr<Document> pDocument) const;

	FieldPath fieldPath;
    };


    class ExpressionFieldRange :
	public Expression,
	public boost::enable_shared_from_this<ExpressionFieldRange> {
    public:
	// virtuals from expression
        virtual ~ExpressionFieldRange();
	virtual shared_ptr<Expression> optimize();
        virtual shared_ptr<const Value> evaluate(
            const shared_ptr<Document> &pDocument) const;
	virtual void addToBsonObj(
	    BSONObjBuilder *pBuilder, string fieldName, bool fieldPrefix) const;
	virtual void addToBsonArray(
	    BSONArrayBuilder *pBuilder, bool fieldPrefix) const;
	virtual void toMatcherBson(BSONObjBuilder *pBuilder) const;

	/*
	  Create a field range expression.

	  Field ranges are meant to match up with classic Matcher semantics,
	  and therefore are conjunctions.  For example, these appear in
	  mongo shell predicates in one of these forms:
	  { a : C } -> (a == C) // degenerate "point" range
	  { a : { $lt : C } } -> (a < C) // open range
	  { a : { $gt : C1, $lte : C2 } } -> ((a > C1) && (a <= C2)) // closed

	  When initially created, a field range only includes one end of
	  the range.  Additional points may be added via intersect().

	  Note that NE and CMP are not supported.

	  @param pFieldPath the field path for extracting the field value
	  @param cmpOp the comparison operator
	  @param pValue the value to compare against
	  @returns the newly created field range expression
	 */
	static shared_ptr<ExpressionFieldRange> create(
	    const shared_ptr<ExpressionFieldPath> &pFieldPath,
	    CmpOp cmpOp, const shared_ptr<const Value> &pValue);

	/*
	  Add an intersecting range.

	  This can be done any number of times after creation.  The
	  range is internally optimized for each new addition.  If the new
	  intersection extends or reduces the values within the range, the
	  internal representation is adjusted to reflect that.

	  Note that NE and CMP are not supported.

	  @param cmpOp the comparison operator
	  @param pValue the value to compare against
	 */
	void intersect(CmpOp cmpOp, const shared_ptr<const Value> &pValue);

    private:
	ExpressionFieldRange(const shared_ptr<ExpressionFieldPath> &pFieldPath,
			     CmpOp cmpOp,
			     const shared_ptr<const Value> &pValue);

	shared_ptr<ExpressionFieldPath> pFieldPath;

	class Range {
	public:
	    Range(CmpOp cmpOp, const shared_ptr<const Value> &pValue);
	    Range(const Range &rRange);

	    Range *intersect(const Range *pRange) const;
	    bool contains(const shared_ptr<const Value> &pValue) const;

	    Range(const shared_ptr<const Value> &pBottom, bool bottomOpen,
		  const shared_ptr<const Value> &pTop, bool topOpen);

	    bool bottomOpen;
	    bool topOpen;
	    shared_ptr<const Value> pBottom;
	    shared_ptr<const Value> pTop;
	};

	scoped_ptr<Range> pRange;

	/*
	  Add to a generic Builder.

	  The methods to append items to an object and an array differ by
	  their inclusion of a field name.  For more complicated objects,
	  it makes sense to abstract that out and use a generic builder that
	  always looks the same, and then implement addToBsonObj() and
	  addToBsonArray() by using the common method.
	 */
	void addToBson(Builder *pBuilder, bool fieldPrefix) const;
    };


    class ExpressionIfNull :
        public ExpressionNary {
    public:
        // virtuals from ExpressionNary
        virtual ~ExpressionIfNull();
        virtual shared_ptr<const Value> evaluate(
            const shared_ptr<Document> &pDocument) const;
	virtual const char *getOpName() const;
        virtual void addOperand(const shared_ptr<Expression> &pExpression);

        static shared_ptr<ExpressionNary> create();

    private:
        ExpressionIfNull();
    };


    class ExpressionMod :
        public ExpressionNary {
    public:
        // virtuals from ExpressionNary
        virtual ~ExpressionMod();
        virtual shared_ptr<const Value> evaluate(
            const shared_ptr<Document> &pDocument) const;
	virtual const char *getOpName() const;
        virtual void addOperand(const shared_ptr<Expression> &pExpression);

        static shared_ptr<ExpressionNary> create();

    private:
        ExpressionMod();
    };
    

    class ExpressionMultiply :
        public ExpressionNary {
    public:
        // virtuals from Expression
        virtual ~ExpressionMultiply();
        virtual shared_ptr<const Value> evaluate(
            const shared_ptr<Document> &pDocument) const;
        virtual const char *getOpName() const;

        // virtuals from ExpressionNary
        virtual shared_ptr<ExpressionNary> (*getFactory() const)();

        /*
          Create an expression that finds the product of n operands.

          @returns multiplication expression
         */
        static shared_ptr<ExpressionNary> create();

    private:
        ExpressionMultiply();
    };


    class ExpressionNot :
        public ExpressionNary {
    public:
        // virtuals from ExpressionNary
        virtual ~ExpressionNot();
        virtual shared_ptr<const Value> evaluate(
            const shared_ptr<Document> &pDocument) const;
	virtual const char *getOpName() const;
        virtual void addOperand(const shared_ptr<Expression> &pExpression);

        static shared_ptr<ExpressionNary> create();

    private:
        ExpressionNot();
    };


    class ExpressionObject :
        public Expression,
        public boost::enable_shared_from_this<ExpressionObject> {
    public:
        // virtuals from Expression
        virtual ~ExpressionObject();
	virtual shared_ptr<Expression> optimize();
        virtual shared_ptr<const Value> evaluate(
            const shared_ptr<Document> &pDocument) const;
	virtual void addToBsonObj(
	    BSONObjBuilder *pBuilder, string fieldName, bool fieldPrefix) const;
	virtual void addToBsonArray(
	    BSONArrayBuilder *pBuilder, bool fieldPrefix) const;

	/*
	  evaluate(), but return a Document instead of a Value-wrapped
	  Document.

	  @param pDocument the input Document
	  @returns the result document
	 */
	shared_ptr<Document> evaluateDocument(
	    const shared_ptr<Document> &pDocument) const;

	/*
	  evaluate(), but add the evaluated fields to a given document
	  instead of creating a new one.

	  @param pResult the Document to add the evaluated expressions to
	  @param pDocument the input Document
	 */
	void addToDocument(const shared_ptr<Document> &pResult,
			   const shared_ptr<Document> &pDocument) const;

	/*
	  Estimate the number of fields that will result from evaluating
	  this over pDocument.  Does not include _id.  This is an estimate
	  (really an upper bound) because we can't account for undefined
	  fields without actually doing the evaluation.  But this is still
	  useful as an argument to Document::create(), if you plan to use
	  addToDocument().

	  @param pDocument the input document
	  @returns estimated number of fields that will result
	 */
	size_t getSizeHint(const shared_ptr<Document> &pDocument) const;

        /*
          Create an empty expression.  Until fields are added, this
          will evaluate to an empty document (object).
         */
        static shared_ptr<ExpressionObject> create();

        /*
          Add a field to the document expression.

          @param fieldPath the path the evaluated expression will have in the
                 result Document
          @param pExpression the expression to evaluate obtain this field's
                 Value in the result Document
        */
        void addField(const string &fieldPath,
		      const shared_ptr<Expression> &pExpression);

	/*
	  Add a field path to the set of those to be included.

	  Note that including a nested field implies including everything on
	  the path leading down to it.

	  @param fieldPath the name of the field to be included
	*/
	void includePath(const string &fieldPath);

	/*
	  Add a field path to the set of those to be excluded.

	  Note that excluding a nested field implies including everything on
	  the path leading down to it (because you're stating you want to see
	  all the other fields that aren't being excluded).

	  @param fieldName the name of the field to be excluded
	 */
	void excludePath(const string &fieldPath);

	/*
	  Return the expression for a field.

	  @param fieldName the field name for the expression to return
	  @returns the expression used to compute the field, if it is present,
	    otherwise NULL.
	*/
	shared_ptr<Expression> getField(const string &fieldName) const;

	/*
	  Get a count of the added fields.

	  @returns how many fields have been added
	 */
	size_t getFieldCount() const;

	/*
	  Get a count of the exclusions.

	  @returns how many fields have been excluded.
	*/
	size_t getExclusionCount() const;

	/*
	  Specialized BSON conversion that allows for writing out an
	  $unwind specification.  This creates a standalone object, which must
	  be added to a containing object with a name

	  @params pBuilder where to write the object to
	  @params fieldPrefix whether or not fields require the field prefix
	  @params unwindField which field to unwind, or empty
	 */
	void documentToBson(
	    BSONObjBuilder *pBuilder, bool fieldPrefix,
	    const string &unwindField) const;

    private:
        ExpressionObject();

	void includePath(
	    const FieldPath *pPath, size_t pathi, size_t pathn,
	    bool excludeLast);

	bool excludePaths;
	set<string> path;

        /* these two vectors are maintained in parallel */
        vector<string> vFieldName;
        vector<shared_ptr<Expression> > vpExpression;

	/*
	  Utility function used by documentToBson().  Emits inclusion
	  and exclusion paths by recursively walking down the nested
	  ExpressionObject trees these have created.

	  @param pBuilder the builder to write boolean valued path "fields" to
	  @param pvPath pointer to a vector of strings describing the path on
	    descent; the top-level call should pass an empty vector
	 */
	void emitPaths(BSONObjBuilder *pBuilder, vector<string> *pvPath) const;

	/* utility class used by emitPaths() */
	class PathPusher :
	    boost::noncopyable {
	public:
	    PathPusher(vector<string> *pvPath, const string &s);
	    ~PathPusher();

	private:
	    vector<string> *pvPath;
	};
    };


    class ExpressionOr :
        public ExpressionNary {
    public:
        // virtuals from Expression
        virtual ~ExpressionOr();
	virtual shared_ptr<Expression> optimize();
        virtual shared_ptr<const Value> evaluate(
            const shared_ptr<Document> &pDocument) const;
	virtual const char *getOpName() const;
	virtual void toMatcherBson(BSONObjBuilder *pBuilder) const;

	// virtuals from ExpressionNary
	virtual shared_ptr<ExpressionNary> (*getFactory() const)();

        /*
          Create an expression that finds the conjunction of n operands.
          The conjunction uses short-circuit logic; the expressions are
          evaluated in the order they were added to the conjunction, and
          the evaluation stops and returns false on the first operand that
          evaluates to false.

          @returns conjunction expression
         */
        static shared_ptr<ExpressionNary> create();

    private:
        ExpressionOr();
    };


    class ExpressionSubtract :
        public ExpressionNary {
    public:
        // virtuals from ExpressionNary
        virtual ~ExpressionSubtract();
        virtual shared_ptr<const Value> evaluate(
            const shared_ptr<Document> &pDocument) const;
	virtual const char *getOpName() const;
        virtual void addOperand(const shared_ptr<Expression> &pExpression);

        static shared_ptr<ExpressionNary> create();

    private:
        ExpressionSubtract();
    };
}


/* ======================= INLINED IMPLEMENTATIONS ========================== */

namespace mongo {

    inline bool Expression::ObjectCtx::unwindOk() const {
        return ((options & UNWIND_OK) != 0);
    }

    inline bool Expression::ObjectCtx::unwindUsed() const {
        return (unwindField.size() != 0);
    }

    inline int Expression::signum(int i) {
	if (i < 0)
	    return -1;
	if (i > 0)
	    return 1;
	return 0;
    }

    inline shared_ptr<const Value> ExpressionConstant::getValue() const {
	return pValue;
    }

    inline string ExpressionFieldPath::getFieldPath(bool fieldPrefix) const {
	return fieldPath.getPath(fieldPrefix);
    }

    inline void ExpressionFieldPath::writeFieldPath(
	ostream &outStream, bool fieldPrefix) const {
	return fieldPath.writePath(outStream, fieldPrefix);
    }

    inline size_t ExpressionObject::getFieldCount() const {
	return vFieldName.size();
    }

    inline ExpressionObject::PathPusher::PathPusher(
	vector<string> *pTheVPath, const string &s):
	pvPath(pTheVPath) {
	pvPath->push_back(s);
    }

    inline ExpressionObject::PathPusher::~PathPusher() {
	pvPath->pop_back();
    }

}
<|MERGE_RESOLUTION|>--- conflicted
+++ resolved
@@ -1,926 +1,922 @@
-/**
- * Copyright (c) 2011 10gen Inc.
- *
- * This program is free software: you can redistribute it and/or  modify
- * it under the terms of the GNU Affero General Public License, version 3,
- * as published by the Free Software Foundation.
- *
- * This program is distributed in the hope that it will be useful,
- * but WITHOUT ANY WARRANTY; without even the implied warranty of
- * MERCHANTABILITY or FITNESS FOR A PARTICULAR PURPOSE.  See the
- * GNU Affero General Public License for more details.
- *
- * You should have received a copy of the GNU Affero General Public License
- * along with this program.  If not, see <http://www.gnu.org/licenses/>.
- */
-
-#pragma once
-
-#include "pch.h"
-
-#include "db/pipeline/field_path.h"
-
-
-namespace mongo {
-    class BSONArrayBuilder;
-    class BSONElement;
-    class BSONObjBuilder;
-    class Builder;
-    class Document;
-    class ExpressionContext;
-    class Value;
-
-    class Expression :
-            boost::noncopyable {
-    public:
-        virtual ~Expression() {};
-
-	/*
-	  Optimize the Expression.
-
-	  This provides an opportunity to do constant folding, or to
-	  collapse nested operators that have the same precedence, such as
-	  $add, $and, or $or.
-
-	  The Expression should be replaced with the return value, which may
-	  or may not be the same object.  In the case of constant folding,
-	  a computed expression may be replaced by a constant.
-
-	  @returns the optimized Expression
-	 */
-	virtual shared_ptr<Expression> optimize() = 0;
-
-        /*
-          Evaluate the Expression using the given document as input.
-
-          @returns the computed value
-        */
-        virtual shared_ptr<const Value> evaluate(
-            const shared_ptr<Document> &pDocument) const = 0;
-
-	/*
-	  Add the Expression (and any descendant Expressions) into a BSON
-	  object that is under construction.
-
-	  Unevaluated Expressions always materialize as objects.  Evaluation
-	  may produce a scalar or another object, either of which will be
-	  substituted inline.
-
-	  @params pBuilder the builder to add the expression to
-	  @params fieldName the name the object should be given
-	  @params fieldPrefix whether or not any descendant field references
-	    should have the field indicator prepended or not
-	 */
-	virtual void addToBsonObj(
-	    BSONObjBuilder *pBuilder, string fieldName,
-	    bool fieldPrefix) const = 0;
-
-	/*
-	  Add the Expression (and any descendant Expressions) into a BSON
-	  array that is under construction.
-
-	  Unevaluated Expressions always materialize as objects.  Evaluation
-	  may produce a scalar or another object, either of which will be
-	  substituted inline.
-
-	  @params pBuilder the builder to add the expression to
-	  @params fieldPrefix whether or not any descendant field references
-	    should have the field indicator prepended or not
-	 */
-	virtual void addToBsonArray(
-	    BSONArrayBuilder *pBuilder, bool fieldPrefix) const = 0;
-
-	/*
-	  Convert the expression into a BSONObj that corresponds to the
-	  db.collection.find() predicate language.  This is intended for
-	  use by DocumentSourceFilter.
-
-	  This is more limited than the full expression language supported
-	  by all available expressions in a DocumentSource processing
-	  pipeline, and will fail with an assertion if an attempt is made
-	  to go outside the bounds of the recognized patterns, which don't
-	  include full computed expressions.  There are other methods available
-	  on DocumentSourceFilter which can be used to analyze a filter
-	  predicate and break it up into appropriate expressions which can
-	  be translated within these constraints.  As a result, the default
-	  implementation is to fail with an assertion; only a subset of
-	  operators will be able to fulfill this request.
-
-	  @params pBuilder the builder to add the expression to.
-	 */
-	virtual void toMatcherBson(BSONObjBuilder *pBuilder) const;
-
-	/*
-	  Utility class for parseObject() below.
-
-	  Only one array can be unwound in a processing pipeline.  If the
-	  UNWIND_OK option is used, unwindOk() will return true, and a field
-	  can be declared as unwound using unwind(), after which unwindUsed()
-	  will return true.  Only specify UNWIND_OK if it is OK to unwind an
-	  array in the current context.
-
-	  DOCUMENT_OK indicates that it is OK to use a Document in the current
-	  context.
-	 */
-        class ObjectCtx {
-        public:
-            ObjectCtx(int options);
-            static const int UNWIND_OK = 0x0001;
-            static const int DOCUMENT_OK = 0x0002;
-
-            bool unwindOk() const;
-            bool unwindUsed() const;
-            void unwind(string fieldName);
-
-            bool documentOk() const;
-
-        private:
-            int options;
-            string unwindField;
-        };
-
-	/*
-	  Parse a BSONElement Object.  The object could represent a functional
-	  expression or a Document expression.
-
-	  @param pBsonElement the element representing the object
-	  @param pCtx a MiniCtx representing the options above
-	  @returns the parsed Expression
-	 */
-        static shared_ptr<Expression> parseObject(
-            BSONElement *pBsonElement, ObjectCtx *pCtx);
-
-	static const char unwindName[];
-
-        /*
-	  Parse a BSONElement Object which has already been determined to be
-	  functional expression.
-
-	  @param pOpName the name of the (prefix) operator
-	  @param pBsonElement the BSONElement to parse
-	  @returns the parsed Expression
-	*/
-        static shared_ptr<Expression> parseExpression(
-            const char *pOpName, BSONElement *pBsonElement);
-
-
-	/*
-	  Parse a BSONElement which is an operand in an Expression.
-
-	  @param pBsonElement the expected operand's BSONElement
-	  @returns the parsed operand, as an Expression
-	 */
-        static shared_ptr<Expression> parseOperand(
-	    BSONElement *pBsonElement);
-
-	/*
-	  Enumeration of comparison operators.  These are shared between a
-	  few expression implementations, so they are factored out here.
-
-	  Any changes to these values require adjustment of the lookup
-	  table in the implementation.
-	*/
-	enum CmpOp {
-	    EQ = 0, // return true for a == b, false otherwise
-	    NE = 1, // return true for a != b, false otherwise
-	    GT = 2, // return true for a > b, false otherwise
-	    GTE = 3, // return true for a >= b, false otherwise
-	    LT = 4, // return true for a < b, false otherwise
-	    LTE = 5, // return true for a <= b, false otherwise
-	    CMP = 6, // return -1, 0, 1 for a < b, a == b, a > b
-	};
-
-	static int signum(int i);
-    };
-
-
-    class ExpressionNary :
-	public Expression,
-        public boost::enable_shared_from_this<ExpressionNary> {
-    public:
-        // virtuals from Expression
-	virtual shared_ptr<Expression> optimize();
-	virtual void addToBsonObj(
-	    BSONObjBuilder *pBuilder, string fieldName, bool fieldPrefix) const;
-	virtual void addToBsonArray(
-	    BSONArrayBuilder *pBuilder, bool fieldPrefix) const;
-
-        /*
-          Add an operand to the n-ary expression.
-
-          @param pExpression the expression to add
-        */
-        virtual void addOperand(const shared_ptr<Expression> &pExpression);
-
-	/*
-	  Return a factory function that will make Expression nodes of
-	  the same type as this.  This will be used to create constant
-	  expressions for constant folding for optimize().  Only return
-	  a factory function if this operator is both associative and
-	  commutative.  The default implementation returns NULL; optimize()
-	  will recognize that and stop.
-
-	  Note that ExpressionNary::optimize() promises that if it uses this
-	  to fold constants, then if optimize() returns an ExpressionNary,
-	  any remaining constant will be the last one in vpOperand.  Derived
-	  classes may take advantage of this to do further optimizations in
-	  their optimize().
-
-	  @returns pointer to a factory function or NULL
-	 */
-	virtual shared_ptr<ExpressionNary> (*getFactory() const)();
-
-	/*
-	  Get the name of the operator.
-
-	  @returns the name of the operator; this string belongs to the class
-	    implementation, and should not be deleted
-	    and should not
-	*/
-	virtual const char *getOpName() const = 0;
-
-    protected:
-        ExpressionNary();
-
-        vector<shared_ptr<Expression> > vpOperand;
-
-    private:
-	/*
-	  Add the expression to the builder.
-
-	  If there is only one operand (a unary operator), then the operand
-	  is added directly, without an array.  For more than one operand,
-	  a named array is created.  In both cases, the result is an object.
-
-	  @params pBuilder the (blank) builder to add the expression to
-	  @params pOpName the name of the operator
-	  @params fieldPrefix whether or not to add the field indicator prefix
-	    to field paths
-	 */
-	void toBson(
-	    BSONObjBuilder *pBuilder, const char *pOpName,
-	    bool fieldPrefix) const;
-    };
-
-
-    class ExpressionAdd :
-        public ExpressionNary {
-    public:
-        // virtuals from Expression
-        virtual ~ExpressionAdd();
-        virtual shared_ptr<const Value> evaluate(
-            const shared_ptr<Document> &pDocument) const;
-	virtual const char *getOpName() const;
-
-	// virtuals from ExpressionNary
-	virtual shared_ptr<ExpressionNary> (*getFactory() const)();
-
-        /*
-          Create an expression that finds the sum of n operands.
-
-          @returns addition expression
-         */
-        static shared_ptr<ExpressionNary> create();
-
-    private:
-        ExpressionAdd();
-    };
-
-
-    class ExpressionAnd :
-        public ExpressionNary {
-    public:
-        // virtuals from Expression
-        virtual ~ExpressionAnd();
-	virtual shared_ptr<Expression> optimize();
-        virtual shared_ptr<const Value> evaluate(
-            const shared_ptr<Document> &pDocument) const;
-	virtual const char *getOpName() const;
-	virtual void toMatcherBson(BSONObjBuilder *pBuilder) const;
-
-	// virtuals from ExpressionNary
-	virtual shared_ptr<ExpressionNary> (*getFactory() const)();
-
-        /*
-          Create an expression that finds the conjunction of n operands.
-          The conjunction uses short-circuit logic; the expressions are
-          evaluated in the order they were added to the conjunction, and
-          the evaluation stops and returns false on the first operand that
-          evaluates to false.
-
-          @returns conjunction expression
-         */
-        static shared_ptr<ExpressionNary> create();
-
-    private:
-        ExpressionAnd();
-    };
-
-
-    class ExpressionCoerceToBool :
-	public Expression,
-        public boost::enable_shared_from_this<ExpressionCoerceToBool> {
-    public:
-        // virtuals from ExpressionNary
-        virtual ~ExpressionCoerceToBool();
-	virtual shared_ptr<Expression> optimize();
-        virtual shared_ptr<const Value> evaluate(
-            const shared_ptr<Document> &pDocument) const;
-	virtual void addToBsonObj(
-	    BSONObjBuilder *pBuilder, string fieldName, bool fieldPrefix) const;
-	virtual void addToBsonArray(
-	    BSONArrayBuilder *pBuilder, bool fieldPrefix) const;
-
-        static shared_ptr<ExpressionCoerceToBool> create(
-	    const shared_ptr<Expression> &pExpression);
-
-    private:
-        ExpressionCoerceToBool(const shared_ptr<Expression> &pExpression);
-
-	shared_ptr<Expression> pExpression;
-    };
-
-
-    class ExpressionCompare :
-        public ExpressionNary {
-    public:
-        // virtuals from ExpressionNary
-        virtual ~ExpressionCompare();
-	virtual shared_ptr<Expression> optimize();
-        virtual shared_ptr<const Value> evaluate(
-            const shared_ptr<Document> &pDocument) const;
-	virtual const char *getOpName() const;
-        virtual void addOperand(const shared_ptr<Expression> &pExpression);
-
-        /*
-          Shorthands for creating various comparisons expressions.
-          Provide for conformance with the uniform function pointer signature
-          required for parsing.
-
-          These create a particular comparision operand, without any
-          operands.  Those must be added via ExpressionNary::addOperand().
-        */
-        static shared_ptr<ExpressionNary> createCmp();
-        static shared_ptr<ExpressionNary> createEq();
-        static shared_ptr<ExpressionNary> createNe();
-        static shared_ptr<ExpressionNary> createGt();
-        static shared_ptr<ExpressionNary> createGte();
-        static shared_ptr<ExpressionNary> createLt();
-        static shared_ptr<ExpressionNary> createLte();
-
-    private:
-	friend class ExpressionFieldRange;
-        ExpressionCompare(CmpOp cmpOp);
-
-        CmpOp cmpOp;
-    };
-
-    class ExpressionConstant :
-        public Expression,
-        public boost::enable_shared_from_this<ExpressionConstant> {
-    public:
-        // virtuals from Expression
-        virtual ~ExpressionConstant();
-	virtual shared_ptr<Expression> optimize();
-        virtual shared_ptr<const Value> evaluate(
-            const shared_ptr<Document> &pDocument) const;
-	virtual const char *getOpName() const;
-	virtual void addToBsonObj(
-	    BSONObjBuilder *pBuilder, string fieldName, bool fieldPrefix) const;
-	virtual void addToBsonArray(
-	    BSONArrayBuilder *pBuilder, bool fieldPrefix) const;
-
-        static shared_ptr<ExpressionConstant> createFromBsonElement(
-            BSONElement *pBsonElement);
-	static shared_ptr<ExpressionConstant> create(
-	    const shared_ptr<const Value> &pValue);
-
-	/*
-	  Get the constant value represented by this Expression.
-
-	  @returns the value
-	 */
-	shared_ptr<const Value> getValue() const;
-
-    private:
-        ExpressionConstant(BSONElement *pBsonElement);
-	ExpressionConstant(const shared_ptr<const Value> &pValue);
-
-        shared_ptr<const Value> pValue;
-    };
-
-
-    class ExpressionDivide :
-        public ExpressionNary {
-    public:
-        // virtuals from ExpressionNary
-        virtual ~ExpressionDivide();
-        virtual shared_ptr<const Value> evaluate(
-            const shared_ptr<Document> &pDocument) const;
-	virtual const char *getOpName() const;
-        virtual void addOperand(const shared_ptr<Expression> &pExpression);
-
-        static shared_ptr<ExpressionNary> create();
-
-    private:
-        ExpressionDivide();
-    };
-
-
-    class ExpressionFieldPath :
-        public Expression,
-        public boost::enable_shared_from_this<ExpressionFieldPath> {
-    public:
-        // virtuals from Expression
-        virtual ~ExpressionFieldPath();
-	virtual shared_ptr<Expression> optimize();
-        virtual shared_ptr<const Value> evaluate(
-            const shared_ptr<Document> &pDocument) const;
-	virtual void addToBsonObj(
-	    BSONObjBuilder *pBuilder, string fieldName, bool fieldPrefix) const;
-	virtual void addToBsonArray(
-	    BSONArrayBuilder *pBuilder, bool fieldPrefix) const;
-
-	/*
-	  Create a field path expression.
-
-	  Evaluation will extract the value associated with the given field
-	  path from the source document.
-
-	  @param fieldPath the field path string, without any leading document
-	    indicator
-	  @returns the newly created field path expression
-	 */
-        static shared_ptr<ExpressionFieldPath> create(
-	    const string &fieldPath);
-
-	/*
-	  Return a string representation of the field path.
-
-	  @param fieldPrefix whether or not to include the document field
-	    indicator prefix
-	  @returns the dot-delimited field path
-	 */
-	string getFieldPath(bool fieldPrefix) const;
-
-	/*
-	  Write a string representation of the field path to a stream.
-
-	  @param the stream to write to
-	  @param fieldPrefix whether or not to include the document field
-	    indicator prefix
-	 */
-	void writeFieldPath(ostream &outStream, bool fieldPrefix) const;
-
-    private:
-        ExpressionFieldPath(const string &fieldPath);
-
-	/*
-	  Internal implementation of evaluate(), used recursively.
-
-	  The internal implementation doesn't just use a loop because of
-	  the possibility that we need to skip over an array.  If the path
-	  is "a.b.c", and a is an array, then we fan out from there, and
-	  traverse "b.c" for each element of a:[...].  This requires that
-	  a be an array of objects in order to navigate more deeply.
-
-	  @param index current path field index to extract
-	  @param pathLength maximum number of fields on field path
-	  @param pDocument current document traversed to (not the top-level one)
-	  @returns the field found; could be an array
-	 */
-	shared_ptr<const Value> evaluatePath(
-<<<<<<< HEAD
-	    size_t index, const size_t pathLength,
-=======
-	    size_t index, const size_t pathLength, 
->>>>>>> be3c4669
-	    shared_ptr<Document> pDocument) const;
-
-	FieldPath fieldPath;
-    };
-
-
-    class ExpressionFieldRange :
-	public Expression,
-	public boost::enable_shared_from_this<ExpressionFieldRange> {
-    public:
-	// virtuals from expression
-        virtual ~ExpressionFieldRange();
-	virtual shared_ptr<Expression> optimize();
-        virtual shared_ptr<const Value> evaluate(
-            const shared_ptr<Document> &pDocument) const;
-	virtual void addToBsonObj(
-	    BSONObjBuilder *pBuilder, string fieldName, bool fieldPrefix) const;
-	virtual void addToBsonArray(
-	    BSONArrayBuilder *pBuilder, bool fieldPrefix) const;
-	virtual void toMatcherBson(BSONObjBuilder *pBuilder) const;
-
-	/*
-	  Create a field range expression.
-
-	  Field ranges are meant to match up with classic Matcher semantics,
-	  and therefore are conjunctions.  For example, these appear in
-	  mongo shell predicates in one of these forms:
-	  { a : C } -> (a == C) // degenerate "point" range
-	  { a : { $lt : C } } -> (a < C) // open range
-	  { a : { $gt : C1, $lte : C2 } } -> ((a > C1) && (a <= C2)) // closed
-
-	  When initially created, a field range only includes one end of
-	  the range.  Additional points may be added via intersect().
-
-	  Note that NE and CMP are not supported.
-
-	  @param pFieldPath the field path for extracting the field value
-	  @param cmpOp the comparison operator
-	  @param pValue the value to compare against
-	  @returns the newly created field range expression
-	 */
-	static shared_ptr<ExpressionFieldRange> create(
-	    const shared_ptr<ExpressionFieldPath> &pFieldPath,
-	    CmpOp cmpOp, const shared_ptr<const Value> &pValue);
-
-	/*
-	  Add an intersecting range.
-
-	  This can be done any number of times after creation.  The
-	  range is internally optimized for each new addition.  If the new
-	  intersection extends or reduces the values within the range, the
-	  internal representation is adjusted to reflect that.
-
-	  Note that NE and CMP are not supported.
-
-	  @param cmpOp the comparison operator
-	  @param pValue the value to compare against
-	 */
-	void intersect(CmpOp cmpOp, const shared_ptr<const Value> &pValue);
-
-    private:
-	ExpressionFieldRange(const shared_ptr<ExpressionFieldPath> &pFieldPath,
-			     CmpOp cmpOp,
-			     const shared_ptr<const Value> &pValue);
-
-	shared_ptr<ExpressionFieldPath> pFieldPath;
-
-	class Range {
-	public:
-	    Range(CmpOp cmpOp, const shared_ptr<const Value> &pValue);
-	    Range(const Range &rRange);
-
-	    Range *intersect(const Range *pRange) const;
-	    bool contains(const shared_ptr<const Value> &pValue) const;
-
-	    Range(const shared_ptr<const Value> &pBottom, bool bottomOpen,
-		  const shared_ptr<const Value> &pTop, bool topOpen);
-
-	    bool bottomOpen;
-	    bool topOpen;
-	    shared_ptr<const Value> pBottom;
-	    shared_ptr<const Value> pTop;
-	};
-
-	scoped_ptr<Range> pRange;
-
-	/*
-	  Add to a generic Builder.
-
-	  The methods to append items to an object and an array differ by
-	  their inclusion of a field name.  For more complicated objects,
-	  it makes sense to abstract that out and use a generic builder that
-	  always looks the same, and then implement addToBsonObj() and
-	  addToBsonArray() by using the common method.
-	 */
-	void addToBson(Builder *pBuilder, bool fieldPrefix) const;
-    };
-
-
-    class ExpressionIfNull :
-        public ExpressionNary {
-    public:
-        // virtuals from ExpressionNary
-        virtual ~ExpressionIfNull();
-        virtual shared_ptr<const Value> evaluate(
-            const shared_ptr<Document> &pDocument) const;
-	virtual const char *getOpName() const;
-        virtual void addOperand(const shared_ptr<Expression> &pExpression);
-
-        static shared_ptr<ExpressionNary> create();
-
-    private:
-        ExpressionIfNull();
-    };
-
-
-    class ExpressionMod :
-        public ExpressionNary {
-    public:
-        // virtuals from ExpressionNary
-        virtual ~ExpressionMod();
-        virtual shared_ptr<const Value> evaluate(
-            const shared_ptr<Document> &pDocument) const;
-	virtual const char *getOpName() const;
-        virtual void addOperand(const shared_ptr<Expression> &pExpression);
-
-        static shared_ptr<ExpressionNary> create();
-
-    private:
-        ExpressionMod();
-    };
-    
-
-    class ExpressionMultiply :
-        public ExpressionNary {
-    public:
-        // virtuals from Expression
-        virtual ~ExpressionMultiply();
-        virtual shared_ptr<const Value> evaluate(
-            const shared_ptr<Document> &pDocument) const;
-        virtual const char *getOpName() const;
-
-        // virtuals from ExpressionNary
-        virtual shared_ptr<ExpressionNary> (*getFactory() const)();
-
-        /*
-          Create an expression that finds the product of n operands.
-
-          @returns multiplication expression
-         */
-        static shared_ptr<ExpressionNary> create();
-
-    private:
-        ExpressionMultiply();
-    };
-
-
-    class ExpressionNot :
-        public ExpressionNary {
-    public:
-        // virtuals from ExpressionNary
-        virtual ~ExpressionNot();
-        virtual shared_ptr<const Value> evaluate(
-            const shared_ptr<Document> &pDocument) const;
-	virtual const char *getOpName() const;
-        virtual void addOperand(const shared_ptr<Expression> &pExpression);
-
-        static shared_ptr<ExpressionNary> create();
-
-    private:
-        ExpressionNot();
-    };
-
-
-    class ExpressionObject :
-        public Expression,
-        public boost::enable_shared_from_this<ExpressionObject> {
-    public:
-        // virtuals from Expression
-        virtual ~ExpressionObject();
-	virtual shared_ptr<Expression> optimize();
-        virtual shared_ptr<const Value> evaluate(
-            const shared_ptr<Document> &pDocument) const;
-	virtual void addToBsonObj(
-	    BSONObjBuilder *pBuilder, string fieldName, bool fieldPrefix) const;
-	virtual void addToBsonArray(
-	    BSONArrayBuilder *pBuilder, bool fieldPrefix) const;
-
-	/*
-	  evaluate(), but return a Document instead of a Value-wrapped
-	  Document.
-
-	  @param pDocument the input Document
-	  @returns the result document
-	 */
-	shared_ptr<Document> evaluateDocument(
-	    const shared_ptr<Document> &pDocument) const;
-
-	/*
-	  evaluate(), but add the evaluated fields to a given document
-	  instead of creating a new one.
-
-	  @param pResult the Document to add the evaluated expressions to
-	  @param pDocument the input Document
-	 */
-	void addToDocument(const shared_ptr<Document> &pResult,
-			   const shared_ptr<Document> &pDocument) const;
-
-	/*
-	  Estimate the number of fields that will result from evaluating
-	  this over pDocument.  Does not include _id.  This is an estimate
-	  (really an upper bound) because we can't account for undefined
-	  fields without actually doing the evaluation.  But this is still
-	  useful as an argument to Document::create(), if you plan to use
-	  addToDocument().
-
-	  @param pDocument the input document
-	  @returns estimated number of fields that will result
-	 */
-	size_t getSizeHint(const shared_ptr<Document> &pDocument) const;
-
-        /*
-          Create an empty expression.  Until fields are added, this
-          will evaluate to an empty document (object).
-         */
-        static shared_ptr<ExpressionObject> create();
-
-        /*
-          Add a field to the document expression.
-
-          @param fieldPath the path the evaluated expression will have in the
-                 result Document
-          @param pExpression the expression to evaluate obtain this field's
-                 Value in the result Document
-        */
-        void addField(const string &fieldPath,
-		      const shared_ptr<Expression> &pExpression);
-
-	/*
-	  Add a field path to the set of those to be included.
-
-	  Note that including a nested field implies including everything on
-	  the path leading down to it.
-
-	  @param fieldPath the name of the field to be included
-	*/
-	void includePath(const string &fieldPath);
-
-	/*
-	  Add a field path to the set of those to be excluded.
-
-	  Note that excluding a nested field implies including everything on
-	  the path leading down to it (because you're stating you want to see
-	  all the other fields that aren't being excluded).
-
-	  @param fieldName the name of the field to be excluded
-	 */
-	void excludePath(const string &fieldPath);
-
-	/*
-	  Return the expression for a field.
-
-	  @param fieldName the field name for the expression to return
-	  @returns the expression used to compute the field, if it is present,
-	    otherwise NULL.
-	*/
-	shared_ptr<Expression> getField(const string &fieldName) const;
-
-	/*
-	  Get a count of the added fields.
-
-	  @returns how many fields have been added
-	 */
-	size_t getFieldCount() const;
-
-	/*
-	  Get a count of the exclusions.
-
-	  @returns how many fields have been excluded.
-	*/
-	size_t getExclusionCount() const;
-
-	/*
-	  Specialized BSON conversion that allows for writing out an
-	  $unwind specification.  This creates a standalone object, which must
-	  be added to a containing object with a name
-
-	  @params pBuilder where to write the object to
-	  @params fieldPrefix whether or not fields require the field prefix
-	  @params unwindField which field to unwind, or empty
-	 */
-	void documentToBson(
-	    BSONObjBuilder *pBuilder, bool fieldPrefix,
-	    const string &unwindField) const;
-
-    private:
-        ExpressionObject();
-
-	void includePath(
-	    const FieldPath *pPath, size_t pathi, size_t pathn,
-	    bool excludeLast);
-
-	bool excludePaths;
-	set<string> path;
-
-        /* these two vectors are maintained in parallel */
-        vector<string> vFieldName;
-        vector<shared_ptr<Expression> > vpExpression;
-
-	/*
-	  Utility function used by documentToBson().  Emits inclusion
-	  and exclusion paths by recursively walking down the nested
-	  ExpressionObject trees these have created.
-
-	  @param pBuilder the builder to write boolean valued path "fields" to
-	  @param pvPath pointer to a vector of strings describing the path on
-	    descent; the top-level call should pass an empty vector
-	 */
-	void emitPaths(BSONObjBuilder *pBuilder, vector<string> *pvPath) const;
-
-	/* utility class used by emitPaths() */
-	class PathPusher :
-	    boost::noncopyable {
-	public:
-	    PathPusher(vector<string> *pvPath, const string &s);
-	    ~PathPusher();
-
-	private:
-	    vector<string> *pvPath;
-	};
-    };
-
-
-    class ExpressionOr :
-        public ExpressionNary {
-    public:
-        // virtuals from Expression
-        virtual ~ExpressionOr();
-	virtual shared_ptr<Expression> optimize();
-        virtual shared_ptr<const Value> evaluate(
-            const shared_ptr<Document> &pDocument) const;
-	virtual const char *getOpName() const;
-	virtual void toMatcherBson(BSONObjBuilder *pBuilder) const;
-
-	// virtuals from ExpressionNary
-	virtual shared_ptr<ExpressionNary> (*getFactory() const)();
-
-        /*
-          Create an expression that finds the conjunction of n operands.
-          The conjunction uses short-circuit logic; the expressions are
-          evaluated in the order they were added to the conjunction, and
-          the evaluation stops and returns false on the first operand that
-          evaluates to false.
-
-          @returns conjunction expression
-         */
-        static shared_ptr<ExpressionNary> create();
-
-    private:
-        ExpressionOr();
-    };
-
-
-    class ExpressionSubtract :
-        public ExpressionNary {
-    public:
-        // virtuals from ExpressionNary
-        virtual ~ExpressionSubtract();
-        virtual shared_ptr<const Value> evaluate(
-            const shared_ptr<Document> &pDocument) const;
-	virtual const char *getOpName() const;
-        virtual void addOperand(const shared_ptr<Expression> &pExpression);
-
-        static shared_ptr<ExpressionNary> create();
-
-    private:
-        ExpressionSubtract();
-    };
-}
-
-
-/* ======================= INLINED IMPLEMENTATIONS ========================== */
-
-namespace mongo {
-
-    inline bool Expression::ObjectCtx::unwindOk() const {
-        return ((options & UNWIND_OK) != 0);
-    }
-
-    inline bool Expression::ObjectCtx::unwindUsed() const {
-        return (unwindField.size() != 0);
-    }
-
-    inline int Expression::signum(int i) {
-	if (i < 0)
-	    return -1;
-	if (i > 0)
-	    return 1;
-	return 0;
-    }
-
-    inline shared_ptr<const Value> ExpressionConstant::getValue() const {
-	return pValue;
-    }
-
-    inline string ExpressionFieldPath::getFieldPath(bool fieldPrefix) const {
-	return fieldPath.getPath(fieldPrefix);
-    }
-
-    inline void ExpressionFieldPath::writeFieldPath(
-	ostream &outStream, bool fieldPrefix) const {
-	return fieldPath.writePath(outStream, fieldPrefix);
-    }
-
-    inline size_t ExpressionObject::getFieldCount() const {
-	return vFieldName.size();
-    }
-
-    inline ExpressionObject::PathPusher::PathPusher(
-	vector<string> *pTheVPath, const string &s):
-	pvPath(pTheVPath) {
-	pvPath->push_back(s);
-    }
-
-    inline ExpressionObject::PathPusher::~PathPusher() {
-	pvPath->pop_back();
-    }
-
-}
+/**
+ * Copyright (c) 2011 10gen Inc.
+ *
+ * This program is free software: you can redistribute it and/or  modify
+ * it under the terms of the GNU Affero General Public License, version 3,
+ * as published by the Free Software Foundation.
+ *
+ * This program is distributed in the hope that it will be useful,
+ * but WITHOUT ANY WARRANTY; without even the implied warranty of
+ * MERCHANTABILITY or FITNESS FOR A PARTICULAR PURPOSE.  See the
+ * GNU Affero General Public License for more details.
+ *
+ * You should have received a copy of the GNU Affero General Public License
+ * along with this program.  If not, see <http://www.gnu.org/licenses/>.
+ */
+
+#pragma once
+
+#include "pch.h"
+
+#include "db/pipeline/field_path.h"
+
+
+namespace mongo {
+    class BSONArrayBuilder;
+    class BSONElement;
+    class BSONObjBuilder;
+    class Builder;
+    class Document;
+    class ExpressionContext;
+    class Value;
+
+    class Expression :
+            boost::noncopyable {
+    public:
+        virtual ~Expression() {};
+
+	/*
+	  Optimize the Expression.
+
+	  This provides an opportunity to do constant folding, or to
+	  collapse nested operators that have the same precedence, such as
+	  $add, $and, or $or.
+
+	  The Expression should be replaced with the return value, which may
+	  or may not be the same object.  In the case of constant folding,
+	  a computed expression may be replaced by a constant.
+
+	  @returns the optimized Expression
+	 */
+	virtual shared_ptr<Expression> optimize() = 0;
+
+        /*
+          Evaluate the Expression using the given document as input.
+
+          @returns the computed value
+        */
+        virtual shared_ptr<const Value> evaluate(
+            const shared_ptr<Document> &pDocument) const = 0;
+
+	/*
+	  Add the Expression (and any descendant Expressions) into a BSON
+	  object that is under construction.
+
+	  Unevaluated Expressions always materialize as objects.  Evaluation
+	  may produce a scalar or another object, either of which will be
+	  substituted inline.
+
+	  @params pBuilder the builder to add the expression to
+	  @params fieldName the name the object should be given
+	  @params fieldPrefix whether or not any descendant field references
+	    should have the field indicator prepended or not
+	 */
+	virtual void addToBsonObj(
+	    BSONObjBuilder *pBuilder, string fieldName,
+	    bool fieldPrefix) const = 0;
+
+	/*
+	  Add the Expression (and any descendant Expressions) into a BSON
+	  array that is under construction.
+
+	  Unevaluated Expressions always materialize as objects.  Evaluation
+	  may produce a scalar or another object, either of which will be
+	  substituted inline.
+
+	  @params pBuilder the builder to add the expression to
+	  @params fieldPrefix whether or not any descendant field references
+	    should have the field indicator prepended or not
+	 */
+	virtual void addToBsonArray(
+	    BSONArrayBuilder *pBuilder, bool fieldPrefix) const = 0;
+
+	/*
+	  Convert the expression into a BSONObj that corresponds to the
+	  db.collection.find() predicate language.  This is intended for
+	  use by DocumentSourceFilter.
+
+	  This is more limited than the full expression language supported
+	  by all available expressions in a DocumentSource processing
+	  pipeline, and will fail with an assertion if an attempt is made
+	  to go outside the bounds of the recognized patterns, which don't
+	  include full computed expressions.  There are other methods available
+	  on DocumentSourceFilter which can be used to analyze a filter
+	  predicate and break it up into appropriate expressions which can
+	  be translated within these constraints.  As a result, the default
+	  implementation is to fail with an assertion; only a subset of
+	  operators will be able to fulfill this request.
+
+	  @params pBuilder the builder to add the expression to.
+	 */
+	virtual void toMatcherBson(BSONObjBuilder *pBuilder) const;
+
+	/*
+	  Utility class for parseObject() below.
+
+	  Only one array can be unwound in a processing pipeline.  If the
+	  UNWIND_OK option is used, unwindOk() will return true, and a field
+	  can be declared as unwound using unwind(), after which unwindUsed()
+	  will return true.  Only specify UNWIND_OK if it is OK to unwind an
+	  array in the current context.
+
+	  DOCUMENT_OK indicates that it is OK to use a Document in the current
+	  context.
+	 */
+        class ObjectCtx {
+        public:
+            ObjectCtx(int options);
+            static const int UNWIND_OK = 0x0001;
+            static const int DOCUMENT_OK = 0x0002;
+
+            bool unwindOk() const;
+            bool unwindUsed() const;
+            void unwind(string fieldName);
+
+            bool documentOk() const;
+
+        private:
+            int options;
+            string unwindField;
+        };
+
+	/*
+	  Parse a BSONElement Object.  The object could represent a functional
+	  expression or a Document expression.
+
+	  @param pBsonElement the element representing the object
+	  @param pCtx a MiniCtx representing the options above
+	  @returns the parsed Expression
+	 */
+        static shared_ptr<Expression> parseObject(
+            BSONElement *pBsonElement, ObjectCtx *pCtx);
+
+	static const char unwindName[];
+
+        /*
+	  Parse a BSONElement Object which has already been determined to be
+	  functional expression.
+
+	  @param pOpName the name of the (prefix) operator
+	  @param pBsonElement the BSONElement to parse
+	  @returns the parsed Expression
+	*/
+        static shared_ptr<Expression> parseExpression(
+            const char *pOpName, BSONElement *pBsonElement);
+
+
+	/*
+	  Parse a BSONElement which is an operand in an Expression.
+
+	  @param pBsonElement the expected operand's BSONElement
+	  @returns the parsed operand, as an Expression
+	 */
+        static shared_ptr<Expression> parseOperand(
+	    BSONElement *pBsonElement);
+
+	/*
+	  Enumeration of comparison operators.  These are shared between a
+	  few expression implementations, so they are factored out here.
+
+	  Any changes to these values require adjustment of the lookup
+	  table in the implementation.
+	*/
+	enum CmpOp {
+	    EQ = 0, // return true for a == b, false otherwise
+	    NE = 1, // return true for a != b, false otherwise
+	    GT = 2, // return true for a > b, false otherwise
+	    GTE = 3, // return true for a >= b, false otherwise
+	    LT = 4, // return true for a < b, false otherwise
+	    LTE = 5, // return true for a <= b, false otherwise
+	    CMP = 6, // return -1, 0, 1 for a < b, a == b, a > b
+	};
+
+	static int signum(int i);
+    };
+
+
+    class ExpressionNary :
+	public Expression,
+        public boost::enable_shared_from_this<ExpressionNary> {
+    public:
+        // virtuals from Expression
+	virtual shared_ptr<Expression> optimize();
+	virtual void addToBsonObj(
+	    BSONObjBuilder *pBuilder, string fieldName, bool fieldPrefix) const;
+	virtual void addToBsonArray(
+	    BSONArrayBuilder *pBuilder, bool fieldPrefix) const;
+
+        /*
+          Add an operand to the n-ary expression.
+
+          @param pExpression the expression to add
+        */
+        virtual void addOperand(const shared_ptr<Expression> &pExpression);
+
+	/*
+	  Return a factory function that will make Expression nodes of
+	  the same type as this.  This will be used to create constant
+	  expressions for constant folding for optimize().  Only return
+	  a factory function if this operator is both associative and
+	  commutative.  The default implementation returns NULL; optimize()
+	  will recognize that and stop.
+
+	  Note that ExpressionNary::optimize() promises that if it uses this
+	  to fold constants, then if optimize() returns an ExpressionNary,
+	  any remaining constant will be the last one in vpOperand.  Derived
+	  classes may take advantage of this to do further optimizations in
+	  their optimize().
+
+	  @returns pointer to a factory function or NULL
+	 */
+	virtual shared_ptr<ExpressionNary> (*getFactory() const)();
+
+	/*
+	  Get the name of the operator.
+
+	  @returns the name of the operator; this string belongs to the class
+	    implementation, and should not be deleted
+	    and should not
+	*/
+	virtual const char *getOpName() const = 0;
+
+    protected:
+        ExpressionNary();
+
+        vector<shared_ptr<Expression> > vpOperand;
+
+    private:
+	/*
+	  Add the expression to the builder.
+
+	  If there is only one operand (a unary operator), then the operand
+	  is added directly, without an array.  For more than one operand,
+	  a named array is created.  In both cases, the result is an object.
+
+	  @params pBuilder the (blank) builder to add the expression to
+	  @params pOpName the name of the operator
+	  @params fieldPrefix whether or not to add the field indicator prefix
+	    to field paths
+	 */
+	void toBson(
+	    BSONObjBuilder *pBuilder, const char *pOpName,
+	    bool fieldPrefix) const;
+    };
+
+
+    class ExpressionAdd :
+        public ExpressionNary {
+    public:
+        // virtuals from Expression
+        virtual ~ExpressionAdd();
+        virtual shared_ptr<const Value> evaluate(
+            const shared_ptr<Document> &pDocument) const;
+	virtual const char *getOpName() const;
+
+	// virtuals from ExpressionNary
+	virtual shared_ptr<ExpressionNary> (*getFactory() const)();
+
+        /*
+          Create an expression that finds the sum of n operands.
+
+          @returns addition expression
+         */
+        static shared_ptr<ExpressionNary> create();
+
+    private:
+        ExpressionAdd();
+    };
+
+
+    class ExpressionAnd :
+        public ExpressionNary {
+    public:
+        // virtuals from Expression
+        virtual ~ExpressionAnd();
+	virtual shared_ptr<Expression> optimize();
+        virtual shared_ptr<const Value> evaluate(
+            const shared_ptr<Document> &pDocument) const;
+	virtual const char *getOpName() const;
+	virtual void toMatcherBson(BSONObjBuilder *pBuilder) const;
+
+	// virtuals from ExpressionNary
+	virtual shared_ptr<ExpressionNary> (*getFactory() const)();
+
+        /*
+          Create an expression that finds the conjunction of n operands.
+          The conjunction uses short-circuit logic; the expressions are
+          evaluated in the order they were added to the conjunction, and
+          the evaluation stops and returns false on the first operand that
+          evaluates to false.
+
+          @returns conjunction expression
+         */
+        static shared_ptr<ExpressionNary> create();
+
+    private:
+        ExpressionAnd();
+    };
+
+
+    class ExpressionCoerceToBool :
+	public Expression,
+        public boost::enable_shared_from_this<ExpressionCoerceToBool> {
+    public:
+        // virtuals from ExpressionNary
+        virtual ~ExpressionCoerceToBool();
+	virtual shared_ptr<Expression> optimize();
+        virtual shared_ptr<const Value> evaluate(
+            const shared_ptr<Document> &pDocument) const;
+	virtual void addToBsonObj(
+	    BSONObjBuilder *pBuilder, string fieldName, bool fieldPrefix) const;
+	virtual void addToBsonArray(
+	    BSONArrayBuilder *pBuilder, bool fieldPrefix) const;
+
+        static shared_ptr<ExpressionCoerceToBool> create(
+	    const shared_ptr<Expression> &pExpression);
+
+    private:
+        ExpressionCoerceToBool(const shared_ptr<Expression> &pExpression);
+
+	shared_ptr<Expression> pExpression;
+    };
+
+
+    class ExpressionCompare :
+        public ExpressionNary {
+    public:
+        // virtuals from ExpressionNary
+        virtual ~ExpressionCompare();
+	virtual shared_ptr<Expression> optimize();
+        virtual shared_ptr<const Value> evaluate(
+            const shared_ptr<Document> &pDocument) const;
+	virtual const char *getOpName() const;
+        virtual void addOperand(const shared_ptr<Expression> &pExpression);
+
+        /*
+          Shorthands for creating various comparisons expressions.
+          Provide for conformance with the uniform function pointer signature
+          required for parsing.
+
+          These create a particular comparision operand, without any
+          operands.  Those must be added via ExpressionNary::addOperand().
+        */
+        static shared_ptr<ExpressionNary> createCmp();
+        static shared_ptr<ExpressionNary> createEq();
+        static shared_ptr<ExpressionNary> createNe();
+        static shared_ptr<ExpressionNary> createGt();
+        static shared_ptr<ExpressionNary> createGte();
+        static shared_ptr<ExpressionNary> createLt();
+        static shared_ptr<ExpressionNary> createLte();
+
+    private:
+	friend class ExpressionFieldRange;
+        ExpressionCompare(CmpOp cmpOp);
+
+        CmpOp cmpOp;
+    };
+
+    class ExpressionConstant :
+        public Expression,
+        public boost::enable_shared_from_this<ExpressionConstant> {
+    public:
+        // virtuals from Expression
+        virtual ~ExpressionConstant();
+	virtual shared_ptr<Expression> optimize();
+        virtual shared_ptr<const Value> evaluate(
+            const shared_ptr<Document> &pDocument) const;
+	virtual const char *getOpName() const;
+	virtual void addToBsonObj(
+	    BSONObjBuilder *pBuilder, string fieldName, bool fieldPrefix) const;
+	virtual void addToBsonArray(
+	    BSONArrayBuilder *pBuilder, bool fieldPrefix) const;
+
+        static shared_ptr<ExpressionConstant> createFromBsonElement(
+            BSONElement *pBsonElement);
+	static shared_ptr<ExpressionConstant> create(
+	    const shared_ptr<const Value> &pValue);
+
+	/*
+	  Get the constant value represented by this Expression.
+
+	  @returns the value
+	 */
+	shared_ptr<const Value> getValue() const;
+
+    private:
+        ExpressionConstant(BSONElement *pBsonElement);
+	ExpressionConstant(const shared_ptr<const Value> &pValue);
+
+        shared_ptr<const Value> pValue;
+    };
+
+
+    class ExpressionDivide :
+        public ExpressionNary {
+    public:
+        // virtuals from ExpressionNary
+        virtual ~ExpressionDivide();
+        virtual shared_ptr<const Value> evaluate(
+            const shared_ptr<Document> &pDocument) const;
+	virtual const char *getOpName() const;
+        virtual void addOperand(const shared_ptr<Expression> &pExpression);
+
+        static shared_ptr<ExpressionNary> create();
+
+    private:
+        ExpressionDivide();
+    };
+
+
+    class ExpressionFieldPath :
+        public Expression,
+        public boost::enable_shared_from_this<ExpressionFieldPath> {
+    public:
+        // virtuals from Expression
+        virtual ~ExpressionFieldPath();
+	virtual shared_ptr<Expression> optimize();
+        virtual shared_ptr<const Value> evaluate(
+            const shared_ptr<Document> &pDocument) const;
+	virtual void addToBsonObj(
+	    BSONObjBuilder *pBuilder, string fieldName, bool fieldPrefix) const;
+	virtual void addToBsonArray(
+	    BSONArrayBuilder *pBuilder, bool fieldPrefix) const;
+
+	/*
+	  Create a field path expression.
+
+	  Evaluation will extract the value associated with the given field
+	  path from the source document.
+
+	  @param fieldPath the field path string, without any leading document
+	    indicator
+	  @returns the newly created field path expression
+	 */
+        static shared_ptr<ExpressionFieldPath> create(
+	    const string &fieldPath);
+
+	/*
+	  Return a string representation of the field path.
+
+	  @param fieldPrefix whether or not to include the document field
+	    indicator prefix
+	  @returns the dot-delimited field path
+	 */
+	string getFieldPath(bool fieldPrefix) const;
+
+	/*
+	  Write a string representation of the field path to a stream.
+
+	  @param the stream to write to
+	  @param fieldPrefix whether or not to include the document field
+	    indicator prefix
+	 */
+	void writeFieldPath(ostream &outStream, bool fieldPrefix) const;
+
+    private:
+        ExpressionFieldPath(const string &fieldPath);
+
+	/*
+	  Internal implementation of evaluate(), used recursively.
+
+	  The internal implementation doesn't just use a loop because of
+	  the possibility that we need to skip over an array.  If the path
+	  is "a.b.c", and a is an array, then we fan out from there, and
+	  traverse "b.c" for each element of a:[...].  This requires that
+	  a be an array of objects in order to navigate more deeply.
+
+	  @param index current path field index to extract
+	  @param pathLength maximum number of fields on field path
+	  @param pDocument current document traversed to (not the top-level one)
+	  @returns the field found; could be an array
+	 */
+	shared_ptr<const Value> evaluatePath(
+	    size_t index, const size_t pathLength, 
+	    shared_ptr<Document> pDocument) const;
+
+	FieldPath fieldPath;
+    };
+
+
+    class ExpressionFieldRange :
+	public Expression,
+	public boost::enable_shared_from_this<ExpressionFieldRange> {
+    public:
+	// virtuals from expression
+        virtual ~ExpressionFieldRange();
+	virtual shared_ptr<Expression> optimize();
+        virtual shared_ptr<const Value> evaluate(
+            const shared_ptr<Document> &pDocument) const;
+	virtual void addToBsonObj(
+	    BSONObjBuilder *pBuilder, string fieldName, bool fieldPrefix) const;
+	virtual void addToBsonArray(
+	    BSONArrayBuilder *pBuilder, bool fieldPrefix) const;
+	virtual void toMatcherBson(BSONObjBuilder *pBuilder) const;
+
+	/*
+	  Create a field range expression.
+
+	  Field ranges are meant to match up with classic Matcher semantics,
+	  and therefore are conjunctions.  For example, these appear in
+	  mongo shell predicates in one of these forms:
+	  { a : C } -> (a == C) // degenerate "point" range
+	  { a : { $lt : C } } -> (a < C) // open range
+	  { a : { $gt : C1, $lte : C2 } } -> ((a > C1) && (a <= C2)) // closed
+
+	  When initially created, a field range only includes one end of
+	  the range.  Additional points may be added via intersect().
+
+	  Note that NE and CMP are not supported.
+
+	  @param pFieldPath the field path for extracting the field value
+	  @param cmpOp the comparison operator
+	  @param pValue the value to compare against
+	  @returns the newly created field range expression
+	 */
+	static shared_ptr<ExpressionFieldRange> create(
+	    const shared_ptr<ExpressionFieldPath> &pFieldPath,
+	    CmpOp cmpOp, const shared_ptr<const Value> &pValue);
+
+	/*
+	  Add an intersecting range.
+
+	  This can be done any number of times after creation.  The
+	  range is internally optimized for each new addition.  If the new
+	  intersection extends or reduces the values within the range, the
+	  internal representation is adjusted to reflect that.
+
+	  Note that NE and CMP are not supported.
+
+	  @param cmpOp the comparison operator
+	  @param pValue the value to compare against
+	 */
+	void intersect(CmpOp cmpOp, const shared_ptr<const Value> &pValue);
+
+    private:
+	ExpressionFieldRange(const shared_ptr<ExpressionFieldPath> &pFieldPath,
+			     CmpOp cmpOp,
+			     const shared_ptr<const Value> &pValue);
+
+	shared_ptr<ExpressionFieldPath> pFieldPath;
+
+	class Range {
+	public:
+	    Range(CmpOp cmpOp, const shared_ptr<const Value> &pValue);
+	    Range(const Range &rRange);
+
+	    Range *intersect(const Range *pRange) const;
+	    bool contains(const shared_ptr<const Value> &pValue) const;
+
+	    Range(const shared_ptr<const Value> &pBottom, bool bottomOpen,
+		  const shared_ptr<const Value> &pTop, bool topOpen);
+
+	    bool bottomOpen;
+	    bool topOpen;
+	    shared_ptr<const Value> pBottom;
+	    shared_ptr<const Value> pTop;
+	};
+
+	scoped_ptr<Range> pRange;
+
+	/*
+	  Add to a generic Builder.
+
+	  The methods to append items to an object and an array differ by
+	  their inclusion of a field name.  For more complicated objects,
+	  it makes sense to abstract that out and use a generic builder that
+	  always looks the same, and then implement addToBsonObj() and
+	  addToBsonArray() by using the common method.
+	 */
+	void addToBson(Builder *pBuilder, bool fieldPrefix) const;
+    };
+
+
+    class ExpressionIfNull :
+        public ExpressionNary {
+    public:
+        // virtuals from ExpressionNary
+        virtual ~ExpressionIfNull();
+        virtual shared_ptr<const Value> evaluate(
+            const shared_ptr<Document> &pDocument) const;
+	virtual const char *getOpName() const;
+        virtual void addOperand(const shared_ptr<Expression> &pExpression);
+
+        static shared_ptr<ExpressionNary> create();
+
+    private:
+        ExpressionIfNull();
+    };
+
+
+    class ExpressionMod :
+        public ExpressionNary {
+    public:
+        // virtuals from ExpressionNary
+        virtual ~ExpressionMod();
+        virtual shared_ptr<const Value> evaluate(
+            const shared_ptr<Document> &pDocument) const;
+	virtual const char *getOpName() const;
+        virtual void addOperand(const shared_ptr<Expression> &pExpression);
+
+        static shared_ptr<ExpressionNary> create();
+
+    private:
+        ExpressionMod();
+    };
+    
+
+    class ExpressionMultiply :
+        public ExpressionNary {
+    public:
+        // virtuals from Expression
+        virtual ~ExpressionMultiply();
+        virtual shared_ptr<const Value> evaluate(
+            const shared_ptr<Document> &pDocument) const;
+        virtual const char *getOpName() const;
+
+        // virtuals from ExpressionNary
+        virtual shared_ptr<ExpressionNary> (*getFactory() const)();
+
+        /*
+          Create an expression that finds the product of n operands.
+
+          @returns multiplication expression
+         */
+        static shared_ptr<ExpressionNary> create();
+
+    private:
+        ExpressionMultiply();
+    };
+
+
+    class ExpressionNot :
+        public ExpressionNary {
+    public:
+        // virtuals from ExpressionNary
+        virtual ~ExpressionNot();
+        virtual shared_ptr<const Value> evaluate(
+            const shared_ptr<Document> &pDocument) const;
+	virtual const char *getOpName() const;
+        virtual void addOperand(const shared_ptr<Expression> &pExpression);
+
+        static shared_ptr<ExpressionNary> create();
+
+    private:
+        ExpressionNot();
+    };
+
+
+    class ExpressionObject :
+        public Expression,
+        public boost::enable_shared_from_this<ExpressionObject> {
+    public:
+        // virtuals from Expression
+        virtual ~ExpressionObject();
+	virtual shared_ptr<Expression> optimize();
+        virtual shared_ptr<const Value> evaluate(
+            const shared_ptr<Document> &pDocument) const;
+	virtual void addToBsonObj(
+	    BSONObjBuilder *pBuilder, string fieldName, bool fieldPrefix) const;
+	virtual void addToBsonArray(
+	    BSONArrayBuilder *pBuilder, bool fieldPrefix) const;
+
+	/*
+	  evaluate(), but return a Document instead of a Value-wrapped
+	  Document.
+
+	  @param pDocument the input Document
+	  @returns the result document
+	 */
+	shared_ptr<Document> evaluateDocument(
+	    const shared_ptr<Document> &pDocument) const;
+
+	/*
+	  evaluate(), but add the evaluated fields to a given document
+	  instead of creating a new one.
+
+	  @param pResult the Document to add the evaluated expressions to
+	  @param pDocument the input Document
+	 */
+	void addToDocument(const shared_ptr<Document> &pResult,
+			   const shared_ptr<Document> &pDocument) const;
+
+	/*
+	  Estimate the number of fields that will result from evaluating
+	  this over pDocument.  Does not include _id.  This is an estimate
+	  (really an upper bound) because we can't account for undefined
+	  fields without actually doing the evaluation.  But this is still
+	  useful as an argument to Document::create(), if you plan to use
+	  addToDocument().
+
+	  @param pDocument the input document
+	  @returns estimated number of fields that will result
+	 */
+	size_t getSizeHint(const shared_ptr<Document> &pDocument) const;
+
+        /*
+          Create an empty expression.  Until fields are added, this
+          will evaluate to an empty document (object).
+         */
+        static shared_ptr<ExpressionObject> create();
+
+        /*
+          Add a field to the document expression.
+
+          @param fieldPath the path the evaluated expression will have in the
+                 result Document
+          @param pExpression the expression to evaluate obtain this field's
+                 Value in the result Document
+        */
+        void addField(const string &fieldPath,
+		      const shared_ptr<Expression> &pExpression);
+
+	/*
+	  Add a field path to the set of those to be included.
+
+	  Note that including a nested field implies including everything on
+	  the path leading down to it.
+
+	  @param fieldPath the name of the field to be included
+	*/
+	void includePath(const string &fieldPath);
+
+	/*
+	  Add a field path to the set of those to be excluded.
+
+	  Note that excluding a nested field implies including everything on
+	  the path leading down to it (because you're stating you want to see
+	  all the other fields that aren't being excluded).
+
+	  @param fieldName the name of the field to be excluded
+	 */
+	void excludePath(const string &fieldPath);
+
+	/*
+	  Return the expression for a field.
+
+	  @param fieldName the field name for the expression to return
+	  @returns the expression used to compute the field, if it is present,
+	    otherwise NULL.
+	*/
+	shared_ptr<Expression> getField(const string &fieldName) const;
+
+	/*
+	  Get a count of the added fields.
+
+	  @returns how many fields have been added
+	 */
+	size_t getFieldCount() const;
+
+	/*
+	  Get a count of the exclusions.
+
+	  @returns how many fields have been excluded.
+	*/
+	size_t getExclusionCount() const;
+
+	/*
+	  Specialized BSON conversion that allows for writing out an
+	  $unwind specification.  This creates a standalone object, which must
+	  be added to a containing object with a name
+
+	  @params pBuilder where to write the object to
+	  @params fieldPrefix whether or not fields require the field prefix
+	  @params unwindField which field to unwind, or empty
+	 */
+	void documentToBson(
+	    BSONObjBuilder *pBuilder, bool fieldPrefix,
+	    const string &unwindField) const;
+
+    private:
+        ExpressionObject();
+
+	void includePath(
+	    const FieldPath *pPath, size_t pathi, size_t pathn,
+	    bool excludeLast);
+
+	bool excludePaths;
+	set<string> path;
+
+        /* these two vectors are maintained in parallel */
+        vector<string> vFieldName;
+        vector<shared_ptr<Expression> > vpExpression;
+
+	/*
+	  Utility function used by documentToBson().  Emits inclusion
+	  and exclusion paths by recursively walking down the nested
+	  ExpressionObject trees these have created.
+
+	  @param pBuilder the builder to write boolean valued path "fields" to
+	  @param pvPath pointer to a vector of strings describing the path on
+	    descent; the top-level call should pass an empty vector
+	 */
+	void emitPaths(BSONObjBuilder *pBuilder, vector<string> *pvPath) const;
+
+	/* utility class used by emitPaths() */
+	class PathPusher :
+	    boost::noncopyable {
+	public:
+	    PathPusher(vector<string> *pvPath, const string &s);
+	    ~PathPusher();
+
+	private:
+	    vector<string> *pvPath;
+	};
+    };
+
+
+    class ExpressionOr :
+        public ExpressionNary {
+    public:
+        // virtuals from Expression
+        virtual ~ExpressionOr();
+	virtual shared_ptr<Expression> optimize();
+        virtual shared_ptr<const Value> evaluate(
+            const shared_ptr<Document> &pDocument) const;
+	virtual const char *getOpName() const;
+	virtual void toMatcherBson(BSONObjBuilder *pBuilder) const;
+
+	// virtuals from ExpressionNary
+	virtual shared_ptr<ExpressionNary> (*getFactory() const)();
+
+        /*
+          Create an expression that finds the conjunction of n operands.
+          The conjunction uses short-circuit logic; the expressions are
+          evaluated in the order they were added to the conjunction, and
+          the evaluation stops and returns false on the first operand that
+          evaluates to false.
+
+          @returns conjunction expression
+         */
+        static shared_ptr<ExpressionNary> create();
+
+    private:
+        ExpressionOr();
+    };
+
+
+    class ExpressionSubtract :
+        public ExpressionNary {
+    public:
+        // virtuals from ExpressionNary
+        virtual ~ExpressionSubtract();
+        virtual shared_ptr<const Value> evaluate(
+            const shared_ptr<Document> &pDocument) const;
+	virtual const char *getOpName() const;
+        virtual void addOperand(const shared_ptr<Expression> &pExpression);
+
+        static shared_ptr<ExpressionNary> create();
+
+    private:
+        ExpressionSubtract();
+    };
+}
+
+
+/* ======================= INLINED IMPLEMENTATIONS ========================== */
+
+namespace mongo {
+
+    inline bool Expression::ObjectCtx::unwindOk() const {
+        return ((options & UNWIND_OK) != 0);
+    }
+
+    inline bool Expression::ObjectCtx::unwindUsed() const {
+        return (unwindField.size() != 0);
+    }
+
+    inline int Expression::signum(int i) {
+	if (i < 0)
+	    return -1;
+	if (i > 0)
+	    return 1;
+	return 0;
+    }
+
+    inline shared_ptr<const Value> ExpressionConstant::getValue() const {
+	return pValue;
+    }
+
+    inline string ExpressionFieldPath::getFieldPath(bool fieldPrefix) const {
+	return fieldPath.getPath(fieldPrefix);
+    }
+
+    inline void ExpressionFieldPath::writeFieldPath(
+	ostream &outStream, bool fieldPrefix) const {
+	return fieldPath.writePath(outStream, fieldPrefix);
+    }
+
+    inline size_t ExpressionObject::getFieldCount() const {
+	return vFieldName.size();
+    }
+
+    inline ExpressionObject::PathPusher::PathPusher(
+	vector<string> *pTheVPath, const string &s):
+	pvPath(pTheVPath) {
+	pvPath->push_back(s);
+    }
+
+    inline ExpressionObject::PathPusher::~PathPusher() {
+	pvPath->pop_back();
+    }
+
+}