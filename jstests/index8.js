// Test key uniqueness

t = db.jstests_index8;
t.drop();

t.ensureIndex( { a: 1 } );
t.ensureIndex( { b: 1 }, true );
t.ensureIndex( { c: 1 }, [ false, "cIndex" ] );

checkIndexes = function() {
//    printjson( db.system.indexes.find( { ns: "test.jstests_index8" } ).toArray() );
    indexes = db.system.indexes.find( { ns: "test.jstests_index8" } ).sort( { key: 1 } );
    assert( !indexes[ 0 ].unique );
    assert( indexes[ 1 ].unique );
    assert( !indexes[ 2 ].unique );
    assert.eq( "cIndex", indexes[ 2 ].name );
}

checkIndexes();

t.reIndex();
checkIndexes();

t.save( { a: 2, b: 1 } );
t.save( { a: 2 } );
assert.eq( 2, t.find().count() );

t.save( { b: 4 } );
t.save( { b: 4 } );
assert.eq( 3, t.find().count() );
<<<<<<< HEAD
assert.eq( 3, t.find().hint( {b:1} ).toArray().length );
assert.eq( 3, t.find().hint( {a:1} ).toArray().length );
=======

t.drop();
t.ensureIndex( { a: 1, b: -1 }, true );
t.save( { a: 2, b: 3 } );
t.save( { a: 2, b: 3 } );
t.save( { a: 2, b: 4 } );
t.save( { a: 1, b: 3 } );
assert.eq( 3, t.find().count() );

t.drop();
t.ensureIndex( { a: 1 }, true );
t.save( { a: [ 2, 3 ] } );
t.save( { a: 2 } );
assert.eq( 1, t.find().count() );
>>>>>>> 904088e1
<|MERGE_RESOLUTION|>--- conflicted
+++ resolved
@@ -28,10 +28,8 @@
 t.save( { b: 4 } );
 t.save( { b: 4 } );
 assert.eq( 3, t.find().count() );
-<<<<<<< HEAD
 assert.eq( 3, t.find().hint( {b:1} ).toArray().length );
 assert.eq( 3, t.find().hint( {a:1} ).toArray().length );
-=======
 
 t.drop();
 t.ensureIndex( { a: 1, b: -1 }, true );
@@ -45,5 +43,4 @@
 t.ensureIndex( { a: 1 }, true );
 t.save( { a: [ 2, 3 ] } );
 t.save( { a: 2 } );
-assert.eq( 1, t.find().count() );
->>>>>>> 904088e1
+assert.eq( 1, t.find().count() );